<!DOCTYPE html>
<html lang="en">
<head>
    <meta charset="UTF-8">
    <meta name="viewport" content="width=device-width, initial-scale=1.0">
    <title>ETL Data Validation Dashboard</title>
    <script src="https://cdnjs.cloudflare.com/ajax/libs/Chart.js/3.9.1/chart.min.js"></script>
    <script src="https://cdnjs.cloudflare.com/ajax/libs/xlsx/0.18.5/xlsx.full.min.js"></script>
    <style>
        * {
            margin: 0;
            padding: 0;
            box-sizing: border-box;
        }

        body {
            font-family: 'Segoe UI', Tahoma, Geneva, Verdana, sans-serif;
            background: linear-gradient(135deg, #667eea 0%, #764ba2 100%);
            min-height: 100vh;
            padding: 20px;
        }

        .container {
            max-width: 1400px;
            margin: 0 auto;
            background: white;
            border-radius: 15px;
            box-shadow: 0 20px 40px rgba(0,0,0,0.1);
            overflow: hidden;
        }

        .header {
            background: linear-gradient(135deg, #2c3e50 0%, #3498db 100%);
            color: white;
            padding: 30px;
            text-align: center;
        }

        .header h1 {
            font-size: 2.5rem;
            margin-bottom: 10px;
            text-shadow: 2px 2px 4px rgba(0,0,0,0.3);
        }

        .header p {
            font-size: 1.1rem;
            opacity: 0.9;
        }

        .navigation-tabs {
            background: #f8f9fa;
            border-bottom: 3px solid #e9ecef;
            padding: 0;
            display: flex;
            justify-content: center;
            position: relative;
            overflow-x: auto;
        }

        .tab-button {
            background: none;
            border: none;
            padding: 16px 25px;
            font-size: 1rem;
            font-weight: 600;
            color: #6c757d;
            cursor: pointer;
            transition: all 0.3s ease;
            border-bottom: 4px solid transparent;
            position: relative;
            display: flex;
            align-items: center;
            gap: 8px;
            min-width: 160px;
            justify-content: center;
            flex-shrink: 0;
        }

        .tab-button:hover {
            color: #2c3e50;
            background: rgba(52, 152, 219, 0.1);
            transform: translateY(-2px);
        }

        .tab-button.active {
            color: #2c3e50;
            border-bottom-color: #3498db;
            background: white;
            box-shadow: 0 -4px 15px rgba(0,0,0,0.1);
            transform: translateY(-2px);
        }

        .tab-icon {
            font-size: 1.2rem;
        }

        .tab-label {
            font-weight: 700;
        }

        .page-content {
            display: none;
            animation: fadeIn 0.4s ease-in-out;
        }

        .page-content.active {
            display: block;
        }

        @keyframes fadeIn {
            from {
                opacity: 0;
                transform: translateY(20px);
            }
            to {
                opacity: 1;
                transform: translateY(0);
            }
        }

        .page-header {
            background: linear-gradient(135deg, #34495e 0%, #2980b9 100%);
            color: white;
            padding: 25px 30px;
            margin: 0;
        }

        .page-header h2 {
            font-size: 1.8rem;
            margin-bottom: 8px;
            display: flex;
            align-items: center;
            gap: 12px;
        }

        .page-header p {
            opacity: 0.9;
            font-size: 1rem;
            line-height: 1.5;
        }

        .upload-section {
            padding: 30px;
            background: #f8f9fa;
            border-bottom: 1px solid #e9ecef;
        }

        .upload-container {
            display: grid;
            grid-template-columns: 1fr 1fr;
            gap: 30px;
            margin-bottom: 20px;
        }

        .file-upload-area {
            border: 3px dashed #3498db;
            border-radius: 12px;
            padding: 40px;
            text-align: center;
            background: white;
            transition: all 0.3s ease;
            cursor: pointer;
        }

        .file-upload-area:hover {
            border-color: #2980b9;
            background: #f0f8ff;
            transform: translateY(-2px);
        }

        .file-upload-area.dragover {
            border-color: #27ae60;
            background: #f0fff4;
        }

        .upload-icon {
            font-size: 3rem;
            color: #3498db;
            margin-bottom: 15px;
        }

        .upload-text {
            font-size: 1.1rem;
            color: #2c3e50;
            margin-bottom: 10px;
            font-weight: 600;
        }

        .upload-subtext {
            color: #6c757d;
            font-size: 0.9rem;
        }

        .comparison-options {
            background: white;
            padding: 30px;
            border-radius: 12px;
            box-shadow: 0 4px 15px rgba(0,0,0,0.1);
        }

        .option-group {
            margin-bottom: 20px;
        }

        .option-group label {
            display: block;
            font-weight: 600;
            color: #2c3e50;
            margin-bottom: 8px;
        }

        .option-group input, .option-group textarea, .option-group select {
            width: 100%;
            padding: 10px;
            border: 2px solid #e9ecef;
            border-radius: 6px;
            font-size: 14px;
        }

        .option-group input:focus, .option-group textarea:focus, .option-group select:focus {
            border-color: #3498db;
            outline: none;
        }

        .option-group textarea {
            height: 80px;
            resize: vertical;
            font-family: monospace;
        }

        .field-notice {
            display: block;
            margin-top: 5px;
            font-size: 0.85rem;
            color: #666;
            font-style: italic;
            padding: 5px 10px;
            border-radius: 4px;
            background: #f8f9fa;
        }

        .field-notice.info {
            color: #2563eb;
            background: #eff6ff;
            border-left: 3px solid #2563eb;
        }

        .field-notice.warning {
            color: #dc2626;
            background: #fef2f2;
            border-left: 3px solid #dc2626;
        }

        .field-notice.success {
            color: #16a34a;
            background: #f0fdf4;
            border-left: 3px solid #16a34a;
        }

        .file-preview {
            background: white;
            border-radius: 12px;
            padding: 20px;
            margin-top: 20px;
            box-shadow: 0 4px 15px rgba(0,0,0,0.1);
        }

        .preview-header {
            font-size: 1.2rem;
            font-weight: 600;
            color: #2c3e50;
            margin-bottom: 15px;
            display: flex;
            align-items: center;
            gap: 8px;
        }

        .file-stats {
            display: grid;
            grid-template-columns: repeat(auto-fit, minmax(150px, 1fr));
            gap: 15px;
            margin-bottom: 20px;
        }

        .stat-card {
            background: #f8f9fa;
            padding: 15px;
            border-radius: 8px;
            text-align: center;
            border-left: 4px solid #3498db;
        }

        .stat-number {
            font-size: 1.5rem;
            font-weight: bold;
            color: #2c3e50;
        }

        .stat-label {
            color: #6c757d;
            font-size: 0.85rem;
            margin-top: 5px;
        }

        .clickable-field {
            background: #e3f2fd;
            color: #1565c0;
            padding: 4px 8px;
            margin: 2px;
            border-radius: 4px;
            cursor: pointer;
            display: inline-block;
            font-weight: 600;
            transition: all 0.2s ease;
            border: 1px solid #bbdefb;
        }

        .clickable-field:hover {
            background: #1565c0;
            color: white;
            transform: translateY(-1px);
            box-shadow: 0 2px 4px rgba(0,0,0,0.2);
        }

        .field-category-header {
            font-weight: 600;
            color: #2c3e50;
            margin-bottom: 8px;
            margin-top: 15px;
        }

        .field-category-header.first {
            margin-top: 0;
        }

        .processing-state {
            text-align: center;
            padding: 60px 30px;
        }

        .processing-spinner {
            border: 4px solid #f3f3f3;
            border-top: 4px solid #3498db;
            border-radius: 50%;
            width: 50px;
            height: 50px;
            animation: spin 1s linear infinite;
            margin: 0 auto 20px;
        }

        @keyframes spin {
            0% { transform: rotate(0deg); }
            100% { transform: rotate(360deg); }
        }

        .processing-text {
            font-size: 1.2rem;
            color: #2c3e50;
            margin-bottom: 10px;
        }

        .processing-subtext {
            color: #6c757d;
        }

        .btn-primary {
            background: linear-gradient(135deg, #3498db 0%, #2980b9 100%);
            color: white;
            border: none;
            padding: 15px 30px;
            border-radius: 8px;
            font-size: 16px;
            font-weight: 600;
            cursor: pointer;
            transition: all 0.3s ease;
            box-shadow: 0 4px 15px rgba(52, 152, 219, 0.3);
        }

        .btn-primary:hover {
            transform: translateY(-2px);
            box-shadow: 0 6px 20px rgba(52, 152, 219, 0.4);
        }

        .btn-primary:disabled {
            background: #bdc3c7;
            cursor: not-allowed;
            transform: none;
            box-shadow: none;
        }

        .btn-secondary {
            background: linear-gradient(135deg, #95a5a6 0%, #7f8c8d 100%);
            color: white;
            border: none;
            padding: 12px 25px;
            border-radius: 6px;
            font-size: 14px;
            font-weight: 600;
            cursor: pointer;
            transition: all 0.3s ease;
            box-shadow: 0 3px 12px rgba(149, 165, 166, 0.3);
        }

        .btn-secondary:hover {
            transform: translateY(-1px);
            box-shadow: 0 5px 15px rgba(149, 165, 166, 0.4);
        }

        .btn-export {
            background: linear-gradient(135deg, #27ae60 0%, #229954 100%);
            color: white;
            border: none;
            padding: 12px 25px;
            border-radius: 6px;
            font-size: 14px;
            font-weight: 600;
            cursor: pointer;
            transition: all 0.3s ease;
            box-shadow: 0 3px 12px rgba(39, 174, 96, 0.3);
        }

        .btn-export:hover {
            transform: translateY(-1px);
            box-shadow: 0 5px 15px rgba(39, 174, 96, 0.4);
        }

        .btn-export:disabled {
            background: #bdc3c7;
            cursor: not-allowed;
            transform: none;
            box-shadow: none;
        }

        .btn {
            background: linear-gradient(135deg, #3498db 0%, #2980b9 100%);
            color: white;
            border: none;
            padding: 15px 30px;
            border-radius: 8px;
            font-size: 16px;
            font-weight: 600;
            cursor: pointer;
            transition: all 0.3s ease;
            box-shadow: 0 4px 15px rgba(52, 152, 219, 0.3);
        }

        .btn:hover {
            transform: translateY(-2px);
            box-shadow: 0 6px 20px rgba(52, 152, 219, 0.4);
        }

        .btn:disabled {
            background: #bdc3c7;
            cursor: not-allowed;
            transform: none;
            box-shadow: none;
        }

        .info-box {
            background: #d1ecf1;
            color: #0c5460;
            padding: 15px;
            border-radius: 8px;
            margin-bottom: 20px;
            border-left: 5px solid #17a2b8;
        }

        .controls {
            padding: 30px;
            background: #f8f9fa;
            border-bottom: 1px solid #e9ecef;
        }

        .form-group {
            margin-bottom: 20px;
        }

        label {
            display: block;
            margin-bottom: 8px;
            font-weight: 600;
            color: #2c3e50;
        }

        input, textarea {
            width: 100%;
            padding: 12px;
            border: 2px solid #e9ecef;
            border-radius: 8px;
            font-size: 16px;
            transition: border-color 0.3s ease;
        }

        input:focus, textarea:focus {
            outline: none;
            border-color: #3498db;
            box-shadow: 0 0 0 3px rgba(52, 152, 219, 0.1);
        }

        textarea {
            height: 80px;
            resize: vertical;
            font-family: monospace;
        }

        .form-row {
            display: grid;
            grid-template-columns: 1fr 1fr;
            gap: 20px;
        }

        .loading {
            display: none;
            text-align: center;
            padding: 40px;
            color: #7f8c8d;
        }

        .spinner {
            border: 4px solid #f3f3f3;
            border-top: 4px solid #3498db;
            border-radius: 50%;
            width: 40px;
            height: 40px;
            animation: spin 1s linear infinite;
            margin: 0 auto 20px;
        }

        .dashboard {
            display: none;
            padding: 30px;
        }

        .metrics {
            display: grid;
            grid-template-columns: repeat(auto-fit, minmax(200px, 1fr));
            gap: 20px;
            margin-bottom: 30px;
        }

        .metric-card {
            background: white;
            padding: 25px;
            border-radius: 12px;
            text-align: center;
            box-shadow: 0 8px 25px rgba(0,0,0,0.1);
            border-left: 5px solid #3498db;
            transition: transform 0.3s ease;
        }

        .metric-card:hover {
            transform: translateY(-5px);
        }

        .metric-card.pass {
            border-left-color: #27ae60;
        }

        .metric-card.fail {
            border-left-color: #e74c3c;
        }

        .metric-card.warning {
            border-left-color: #f39c12;
        }

        .metric-number {
            font-size: 2.5rem;
            font-weight: bold;
            margin-bottom: 10px;
        }

        .metric-number.pass {
            color: #27ae60;
        }

        .metric-number.fail {
            color: #e74c3c;
        }

        .metric-number.warning {
            color: #f39c12;
        }

        .metric-label {
            color: #7f8c8d;
            font-size: 0.9rem;
            text-transform: uppercase;
            letter-spacing: 1px;
        }

        .charts-section {
            display: grid;
            grid-template-columns: 1fr 1fr;
            gap: 30px;
            margin-bottom: 30px;
        }

        .chart-container {
            background: white;
            padding: 25px;
            border-radius: 12px;
            box-shadow: 0 8px 25px rgba(0,0,0,0.1);
        }

        .chart-title {
            font-size: 1.3rem;
            font-weight: 600;
            margin-bottom: 20px;
            color: #2c3e50;
            text-align: center;
        }

<<<<<<< HEAD
        .field-metric-label {
            font-size: 0.7rem;
            color: #6c757d;
        }

        .field-samples {
            margin-top: 15px;
            padding-top: 10px;
            border-top: 1px solid #e9ecef;
        }

        .field-samples h5 {
            font-size: 0.9rem;
            margin-bottom: 10px;
            color: #2c3e50;
            display: flex;
            align-items: center;
            gap: 5px;
=======
        .results-table {
            background: white;
            border-radius: 12px;
            box-shadow: 0 8px 25px rgba(0,0,0,0.1);
            overflow: hidden;
        }

        .table-header {
            background: #34495e;
            color: white;
            padding: 20px;
            font-size: 1.2rem;
            font-weight: 600;
>>>>>>> d0303756
        }

        table {
            width: 100%;
            border-collapse: collapse;
<<<<<<< HEAD
            margin-top: 8px;
            background: white;
            border-radius: 6px;
            overflow: hidden;
            box-shadow: 0 2px 8px rgba(0,0,0,0.1);
        }

        .sample-comparison-table th,
        .sample-comparison-table td {
            padding: 8px 10px;
            border: 1px solid #e9ecef;
            text-align: left;
            vertical-align: top;
=======
        }

        th, td {
            padding: 15px;
            text-align: left;
            border-bottom: 1px solid #e9ecef;
>>>>>>> d0303756
        }

        th {
            background: #f8f9fa;
            font-weight: 600;
<<<<<<< HEAD
            font-size: 0.75rem;
            text-transform: uppercase;
            letter-spacing: 0.5px;
            color: #495057;
        }

        .sample-comparison-table .match-row {
            background: rgba(40, 167, 69, 0.1);
        }

        .sample-comparison-table .differ-row {
            background: rgba(220, 53, 69, 0.1);
        }

        .sample-comparison-table .match-row:hover {
            background: rgba(40, 167, 69, 0.2);
        }

        .sample-comparison-table .differ-row:hover {
            background: rgba(220, 53, 69, 0.2);
        }

        .duplicate-card {
            background: white;
            border-radius: 8px;
            padding: 15px;
            margin-bottom: 15px;
            box-shadow: 0 2px 8px rgba(0,0,0,0.1);
            border-left: 4px solid #f39c12;
        }

        .duplicate-header {
            display: flex;
            justify-content: space-between;
            align-items: center;
            margin-bottom: 10px;
        }

        .duplicate-key {
            font-family: monospace;
=======
            color: #2c3e50;
        }

        tr:hover {
>>>>>>> d0303756
            background: #f8f9fa;
        }

        .status-badge {
            padding: 6px 12px;
            border-radius: 20px;
            font-size: 0.85rem;
            font-weight: 600;
            text-transform: uppercase;
        }

        .status-pass {
            background: #d4edda;
            color: #155724;
        }

        .status-fail {
            background: #f8d7da;
            color: #721c24;
        }

        .error-container {
            background: #fff5f5;
            border: 1px solid #fed7d7;
            border-left: 5px solid #e53e3e;
            border-radius: 8px;
            padding: 20px;
            margin: 20px 0;
            box-shadow: 0 4px 12px rgba(229, 62, 62, 0.1);
            animation: slideIn 0.3s ease-out;
        }

        @keyframes slideIn {
            from {
                opacity: 0;
                transform: translateY(-10px);
            }
            to {
                opacity: 1;
                transform: translateY(0);
            }
        }

        .error-header {
            display: flex;
            align-items: flex-start;
            margin-bottom: 15px;
        }

        .error-icon {
            font-size: 2rem;
            margin-right: 15px;
            color: #e53e3e;
            flex-shrink: 0;
        }

        .error-title {
            font-size: 1.25rem;
            font-weight: 600;
            color: #742a2a;
            margin: 0 0 8px 0;
        }

        .error-message {
            color: #744210;
            font-size: 1rem;
            line-height: 1.6;
            margin-bottom: 15px;
            font-weight: 500;
        }

        .error-suggestions {
            background: #f0fff4;
            border: 1px solid #c6f6d5;
            border-radius: 6px;
            padding: 15px;
            margin-top: 15px;
        }

        .error-suggestions h4 {
            color: #2d3748;
            font-size: 1rem;
            margin-bottom: 12px;
            font-weight: 600;
        }

        .error-suggestions ul {
            list-style: none;
            padding: 0;
            margin: 0;
        }

        .error-suggestions li {
            padding: 6px 0;
            color: #2d3748;
            position: relative;
            padding-left: 25px;
            line-height: 1.5;
        }

        .error-suggestions li:before {
            content: "→";
            position: absolute;
            left: 0;
            top: 6px;
            color: #38a169;
            font-weight: bold;
        }

        /* API Configuration Styles */
        .api-configuration {
            background: white;
            padding: 30px;
            border-radius: 12px;
            box-shadow: 0 4px 15px rgba(0,0,0,0.1);
        }

        .api-header {
            background: linear-gradient(135deg, #3498db 0%, #2980b9 100%);
            color: white;
            padding: 20px;
            margin: -30px -30px 30px -30px;
            border-radius: 12px 12px 0 0;
        }

        .api-header h3 {
            margin: 0;
            font-size: 1.4rem;
            display: flex;
            align-items: center;
            gap: 10px;
        }

        .api-form-section {
            margin-bottom: 25px;
            padding: 20px;
            background: #f8f9fa;
            border-radius: 8px;
            border-left: 4px solid #3498db;
        }

        .api-form-section h4 {
            color: #2c3e50;
            margin-bottom: 15px;
            font-size: 1.1rem;
        }

        .api-method-selector {
            display: flex;
            gap: 10px;
            margin-bottom: 15px;
            flex-wrap: wrap;
        }

        .method-option {
            padding: 8px 16px;
            border: 2px solid #e9ecef;
            border-radius: 6px;
            background: white;
            cursor: pointer;
            transition: all 0.3s ease;
            font-weight: 600;
            font-size: 0.9rem;
        }

        .method-option:hover {
            border-color: #3498db;
            background: #f0f8ff;
        }

        .method-option.selected {
            border-color: #3498db;
            background: #3498db;
            color: white;
        }

        .api-preview {
            background: white;
            border-radius: 12px;
            padding: 20px;
            margin-top: 20px;
            box-shadow: 0 4px 15px rgba(0,0,0,0.1);
            display: none;
        }

        .api-stats {
            display: grid;
            grid-template-columns: repeat(auto-fit, minmax(150px, 1fr));
            gap: 15px;
            margin-bottom: 20px;
        }

        .api-stat-card {
            background: #f8f9fa;
            padding: 15px;
            border-radius: 8px;
            text-align: center;
            border-left: 4px solid #27ae60;
        }

        .api-stat-number {
            font-size: 1.5rem;
            font-weight: bold;
            color: #2c3e50;
        }

        .api-stat-label {
            color: #6c757d;
            font-size: 0.85rem;
            margin-top: 5px;
        }

        .coming-soon-section {
            padding: 60px 30px;
            text-align: center;
            background: #f8f9fa;
        }

        .coming-soon-icon {
            font-size: 4rem;
            color: #3498db;
            margin-bottom: 20px;
        }

        .coming-soon-title {
            font-size: 2rem;
            font-weight: 600;
            color: #2c3e50;
            margin-bottom: 15px;
        }

        .coming-soon-description {
            font-size: 1.1rem;
            color: #6c757d;
            line-height: 1.6;
            max-width: 600px;
            margin: 0 auto 30px;
        }

        /* Results Styles */
        .comparison-results {
            display: none;
            background: #f8f9fa;
        }

        .results-header {
            background: white;
            padding: 20px 30px;
            display: flex;
            justify-content: space-between;
            align-items: center;
            border-bottom: 1px solid #e9ecef;
        }

        .results-title {
            font-size: 1.8rem;
            font-weight: 700;
            color: #2c3e50;
            display: flex;
            align-items: center;
            gap: 12px;
        }

        .results-actions {
            display: flex;
            gap: 10px;
            align-items: center;
        }

        .results-navigation-tabs {
            background: #f8f9fa;
            border-bottom: 2px solid #e9ecef;
            padding: 0;
            display: flex;
            justify-content: center;
            position: relative;
            flex-wrap: wrap;
        }

        .results-tab-button {
            background: none;
            border: none;
            padding: 12px 18px;
            font-size: 0.9rem;
            font-weight: 600;
            color: #6c757d;
            cursor: pointer;
            transition: all 0.3s ease;
            border-bottom: 3px solid transparent;
            position: relative;
            display: flex;
            align-items: center;
            gap: 6px;
            min-width: 120px;
            justify-content: center;
        }

        .results-tab-button:hover {
            color: #2c3e50;
            background: rgba(52, 152, 219, 0.1);
        }

        .results-tab-button.active {
            color: #2c3e50;
            border-bottom-color: #3498db;
            background: white;
            box-shadow: 0 -2px 8px rgba(0,0,0,0.1);
        }

        .results-tab-icon {
            font-size: 1rem;
        }

        .results-tab-label {
            font-weight: 600;
        }

        .results-tab-content {
            display: none;
            padding: 30px;
            animation: fadeIn 0.3s ease-in-out;
        }

        .results-tab-content.active {
            display: block;
        }

        .tab-summary-cards {
            display: grid;
            grid-template-columns: repeat(auto-fit, minmax(180px, 1fr));
            gap: 20px;
            margin-bottom: 30px;
        }

        .tab-detail-section {
            background: white;
            border-radius: 12px;
            padding: 25px;
            box-shadow: 0 8px 25px rgba(0,0,0,0.1);
            margin-bottom: 20px;
        }

        .tab-detail-header {
            font-size: 1.3rem;
            font-weight: 600;
            margin-bottom: 20px;
            color: #2c3e50;
            display: flex;
            align-items: center;
            gap: 10px;
        }

        .field-comparison-grid {
            display: grid;
            gap: 15px;
            margin-bottom: 20px;
        }

        .field-comparison-card {
            background: white;
            border-radius: 8px;
            padding: 15px;
            box-shadow: 0 2px 8px rgba(0,0,0,0.1);
            border-left: 4px solid #3498db;
        }

        .field-comparison-card.perfect {
            border-left-color: #27ae60;
        }

        .field-comparison-card.issues {
            border-left-color: #e74c3c;
        }

        .field-comparison-card.warning {
            border-left-color: #f39c12;
        }

        .field-header {
            display: flex;
            justify-content: space-between;
            align-items: center;
            margin-bottom: 10px;
        }

        .field-name {
            font-size: 1rem;
            font-weight: 600;
            color: #2c3e50;
        }

        .field-status {
            padding: 4px 8px;
            border-radius: 12px;
            font-size: 0.75rem;
            font-weight: 600;
        }

        .field-status.perfect {
            background: #d4edda;
            color: #155724;
        }

        .field-status.issues {
            background: #f8d7da;
            color: #721c24;
        }

        .field-status.warning {
            background: #fff3cd;
            color: #856404;
        }

        .field-metrics {
            display: grid;
            grid-template-columns: repeat(auto-fit, minmax(80px, 1fr));
            gap: 8px;
            margin-bottom: 10px;
        }

        .field-metric {
            text-align: center;
            padding: 6px;
            background: #f8f9fa;
            border-radius: 4px;
        }

        .field-metric-number {
            font-size: 0.9rem;
            font-weight: bold;
            color: #2c3e50;
        }

        .field-metric-label {
            font-size: 0.7rem;
            color: #6c757d;
        }

        .column-comparison-grid {
            display: grid;
            grid-template-columns: 1fr 1fr 1fr;
            gap: 20px;
            margin-bottom: 20px;
        }

        .column-list {
            background: #f8f9fa;
            border-radius: 8px;
            padding: 15px;
            max-height: 400px;
            overflow-y: auto;
        }

        .column-list h4 {
            margin-bottom: 10px;
            color: #2c3e50;
            font-size: 1rem;
        }

        .column-item {
            padding: 5px 10px;
            margin: 2px 0;
            background: white;
            border-radius: 4px;
            font-size: 0.85rem;
            color: #2c3e50;
            border-left: 3px solid #3498db;
        }

        .column-item.json-only {
            border-left-color: #e74c3c;
        }

        .column-item.bq-only {
            border-left-color: #f39c12;
        }

        .column-item.common {
            border-left-color: #27ae60;
        }

        .column-item.primary-key {
            border-left-color: #9b59b6;
            font-weight: 600;
        }

        .strategy-info {
            background: #e8f4fd;
            border: 1px solid #3498db;
            border-radius: 8px;
            padding: 15px;
            margin-bottom: 20px;
        }

        .strategy-title {
            font-weight: 600;
            color: #2c3e50;
            margin-bottom: 8px;
        }

        .strategy-description {
            color: #34495e;
            font-size: 0.95rem;
            line-height: 1.4;
        }

        .insight-list {
            list-style: none;
            padding: 0;
            margin: 15px 0;
        }

        .insight-list li {
            padding: 8px 0;
            padding-left: 25px;
            position: relative;
            color: #2c3e50;
            font-size: 0.95rem;
            line-height: 1.4;
        }

        .insight-list li:before {
            content: "💡";
            position: absolute;
            left: 0;
            top: 8px;
        }

        .summary-card {
            background: white;
            padding: 25px;
            border-radius: 12px;
            text-align: center;
            box-shadow: 0 8px 25px rgba(0,0,0,0.1);
            border-left: 5px solid #3498db;
        }

        .summary-card.matches {
            border-left-color: #27ae60;
        }

        .summary-card.missing {
            border-left-color: #e74c3c;
        }

        .summary-card.differences {
            border-left-color: #f39c12;
        }

        .summary-card.pass {
            border-left-color: #27ae60;
        }

        .summary-card.warning {
            border-left-color: #f39c12;
        }

        .summary-number {
            font-size: 2.5rem;
            font-weight: bold;
            margin-bottom: 10px;
            color: #2c3e50;
        }

        .summary-label {
            color: #7f8c8d;
            font-size: 0.9rem;
            text-transform: uppercase;
            letter-spacing: 1px;
        }

        @media (max-width: 768px) {
            .navigation-tabs {
                flex-direction: column;
            }

            .tab-button {
                min-width: auto;
                padding: 15px 20px;
            }

            .results-navigation-tabs {
                flex-direction: column;
            }

            .results-tab-button {
                min-width: auto;
                padding: 10px 15px;
            }

            .form-row {
                grid-template-columns: 1fr;
            }

            .charts-section {
                grid-template-columns: 1fr;
            }

            .header h1 {
                font-size: 2rem;
            }

            .upload-container {
                grid-template-columns: 1fr;
            }

            .results-header {
                flex-direction: column;
                align-items: flex-start;
                gap: 15px;
            }

            .results-actions {
                flex-direction: column;
                width: 100%;
            }

            .results-actions button {
                width: 100%;
            }

            .field-metrics {
                grid-template-columns: repeat(2, 1fr);
            }

            .column-comparison-grid {
                grid-template-columns: 1fr;
            }

            .api-method-selector {
                flex-wrap: wrap;
            }
        }
    </style>
</head>
<body>
    <div class="container">
        <div class="header">
            <h1>ETL Data Validation Dashboard</h1>
            <p>Advanced data quality monitoring: Source (Json/API/RDBMS) vs Target (BQ) with universal data type support</p>
        </div>

        <!-- Navigation Tabs -->
        <div class="navigation-tabs">
            <button class="tab-button active" onclick="showPage('table-validation')">
                <span class="tab-icon">🔬</span>
                <span class="tab-label">Sanity Test</span>
            </button>
            <button class="tab-button" onclick="showPage('json-comparison')">
                <span class="tab-icon">🆚</span>
                <span class="tab-label">JSON vs BQ</span>
            </button>
            <button class="tab-button" onclick="showPage('api-comparison')">
                <span class="tab-icon">🔗</span>
                <span class="tab-label">API vs BQ</span>
            </button>
            <button class="tab-button" onclick="showPage('rdbms-comparison')">
                <span class="tab-icon">🗄️</span>
                <span class="tab-label">RDBMS vs BQ</span>
            </button>
        </div>

        <!-- Page 1: Sanity Test -->
        <div id="table-validation-page" class="page-content active">
            <div class="page-header">
                <h2><span class="tab-icon">🔬</span> BigQuery Sanity Test</h2>
                <p>Comprehensive data quality checks for your BigQuery tables including null values, duplicates, and special characters</p>
            </div>

            <div class="controls">
                <div class="info-box">
                    <strong>Instructions:</strong> Enter your BigQuery table name and specify columns for sanity checks. The system will run null checks, duplicate detection, composite key duplicates, and special character validation.
                </div>

                <form id="validationForm">
                    <div class="form-group">
                        <label for="tableName">BigQuery Table Name (project.dataset.table)</label>
                        <input type="text" id="tableName" placeholder="e.g., my-project.my_dataset.customer_table" required>
                    </div>

                    <div class="form-row">
                        <div class="form-group">
                            <label for="nullColumns">Null Check Columns (comma-separated)</label>
                            <textarea id="nullColumns" placeholder="e.g., customer_id, email, first_name"></textarea>
                        </div>

                        <div class="form-group">
                            <label for="duplicateColumns">Duplicate Key Columns (comma-separated)</label>
                            <textarea id="duplicateColumns" placeholder="e.g., customer_id, email"></textarea>
                        </div>
                    </div>

                    <div class="form-group">
                        <label for="compositeKeyColumns">Composite Key Duplicate Check (comma-separated)</label>
                        <textarea id="compositeKeyColumns" placeholder="e.g., first_name, last_name, email"></textarea>
                        <small class="field-notice info">Check for duplicates across multiple columns combined</small>
                    </div>

                    <div class="form-group">
                        <label for="specialCharColumns">Special Character Check Columns (comma-separated)</label>
                        <textarea id="specialCharColumns" placeholder="e.g., first_name, last_name, address"></textarea>
                        <small class="field-notice warning">Provide only STRING columns for special characters check</small>
                    </div>

                    <button type="submit" class="btn" id="runValidation">🚀 Run Sanity Test</button>
                </form>
            </div>

            <div class="loading" id="loadingSection">
                <div class="spinner"></div>
                <p>Running sanity checks on your BigQuery data...</p>
            </div>

            <div class="dashboard" id="dashboardSection">
                <div class="metrics" id="metricsContainer"></div>

                <div class="charts-section">
                    <div class="chart-container">
                        <div class="chart-title">Sanity Test Results Overview</div>
                        <canvas id="statusChart"></canvas>
                    </div>
                    <div class="chart-container">
                        <div class="chart-title">Issues by Test Type</div>
                        <canvas id="typeChart"></canvas>
                    </div>
                </div>

                <div class="results-table">
                    <div class="table-header">📊 Detailed Sanity Test Results</div>
                    <table id="resultsTable">
                        <thead>
                            <tr>
                                <th>S.No</th>
                                <th>Test Type</th>
                                <th>Column</th>
                                <th>Count</th>
                                <th>Status</th>
                            </tr>
                        </thead>
                        <tbody></tbody>
                    </table>
                </div>
            </div>
        </div>

        <!-- Page 2: JSON vs BigQuery Comparison -->
        <div id="json-comparison-page" class="page-content">
            <div class="page-header">
                <h2><span class="tab-icon">🆚</span> JSON vs BigQuery Comparison</h2>
                <p>Flexible data pipeline validation using any common field - compare JSON files against BigQuery tables with comprehensive analysis</p>
            </div>

            <div class="upload-section" id="upload-section">
                <div class="upload-container">
                    <div class="file-upload-area" id="file-upload-area" onclick="document.getElementById('fileInput').click()">
                        <div class="upload-icon">📄</div>
                        <div class="upload-text">Drop JSON/JSONL files here</div>
                        <div class="upload-subtext">or click to browse • Max 100MB • .json, .jsonl</div>
                        <input type="file" id="fileInput" accept=".json,.jsonl" style="display: none;">
                    </div>

                    <div class="comparison-options">
                        <h3 style="margin-bottom: 20px; color: #2c3e50;">Configuration</h3>

                        <div class="option-group">
                            <label>BigQuery Table</label>
                            <input type="text" id="bqTable" value="" placeholder="Enter your BigQuery table">
                            <small class="field-notice info">Enter the BigQuery table you want to compare your JSON data against</small>
                        </div>

                        <div class="option-group">
                            <label>Primary Key Field (Any Common Field)</label>
                            <input type="text" id="primaryKey" value="" placeholder="Type any field name OR click suggestions below">
                            <small class="field-notice success">Type ANY field name that exists in both your JSON file and BigQuery table</small>
                        </div>

                        <button class="btn-primary" id="startComparison" style="width: 100%; margin-top: 20px;" disabled>
                            🚀 Start Comprehensive Comparison
                        </button>
                    </div>
                </div>

                <div class="file-preview" id="file-preview" style="display: none;">
                    <div class="preview-header">
                        📄 File Preview: <span id="fileName">-</span>
                    </div>

                    <div class="file-stats" id="file-stats"></div>

                    <div id="available-fields" style="margin-top: 15px; padding: 15px; background: #e8f5e8; border-radius: 8px;">
                        <h4 style="color: #2c3e50; margin-bottom: 10px;">Available Fields for Primary Key (Click to Use):</h4>
                        <div id="field-suggestions" style="font-size: 0.9rem; line-height: 1.6;"></div>
                    </div>
                </div>
            </div>

            <div class="processing-state" id="processing-section" style="display: none;">
                <div class="processing-spinner"></div>
                <div class="processing-text" id="processing-text">Processing your JSON file...</div>
                <div class="processing-subtext" id="processing-subtext">Analyzing structure and preparing for comprehensive comparison</div>
            </div>

            <div class="comparison-results" id="comparison-results">
                <div class="results-header">
                    <div class="results-title">
                        <span>📊</span> Comprehensive Analysis Results
                    </div>
                    <div class="results-actions">
                        <button class="btn-export" id="exportToExcel" onclick="exportResultsToExcel()" disabled>
                            📊 Export to Excel
                        </button>
                        <button class="btn-secondary" onclick="startNewComparison()">
                            New Comparison
                        </button>
                    </div>
                </div>

                <div class="results-navigation-tabs">
                    <button class="results-tab-button active" onclick="showResultsTab('record-count')">
                        <span class="results-tab-icon">📊</span>
                        <span class="results-tab-label">Record Count</span>
                    </button>
                    <button class="results-tab-button" onclick="showResultsTab('column-names')">
                        <span class="results-tab-icon">📋</span>
                        <span class="results-tab-label">Column Names</span>
                    </button>
                    <button class="results-tab-button" onclick="showResultsTab('comparison')">
                        <span class="results-tab-icon">🔍</span>
                        <span class="results-tab-label">Comparison</span>
                    </button>
                    <button class="results-tab-button" onclick="showResultsTab('field-wise')">
                        <span class="results-tab-icon">🔬</span>
                        <span class="results-tab-label">Field Analysis</span>
                    </button>
                    <button class="results-tab-button" onclick="showResultsTab('duplicates')">
                        <span class="results-tab-icon">🔄</span>
                        <span class="results-tab-label">Duplicates</span>
                    </button>
                </div>

                <!-- Tab 1: Record Count -->
                <div id="record-count-tab" class="results-tab-content active">
                    <div class="tab-summary-cards" id="record-count-summary"></div>
                    <div class="tab-detail-section">
                        <div class="tab-detail-header">📊 Detailed Record Analysis</div>
                        <div id="record-count-details"></div>
                    </div>
                </div>

                <!-- Tab 2: Column Names -->
                <div id="column-names-tab" class="results-tab-content">
                    <div class="tab-summary-cards" id="column-names-summary"></div>
                    <div class="tab-detail-section">
                        <div class="tab-detail-header">📋 Schema Compatibility Analysis</div>
                        <div class="column-comparison-grid" id="column-comparison-grid"></div>
                    </div>
                </div>

                <!-- Tab 3: Comparison Summary -->
                <div id="comparison-tab" class="results-tab-content">
                    <div class="strategy-info" id="strategy-info"></div>
                    <div class="tab-summary-cards" id="comparison-summary"></div>
                    <div class="tab-detail-section">
                        <div class="tab-detail-header">🔍 Detailed Comparison Analysis</div>
                        <div id="comparison-details"></div>
                    </div>
                </div>

                <!-- Tab 4: Field-wise Analysis -->
                <div id="field-wise-tab" class="results-tab-content">
                    <div class="tab-summary-cards" id="field-wise-summary"></div>
                    <div class="tab-detail-section">
                        <div class="tab-detail-header">🔬 Comprehensive Field-by-Field Quality Analysis</div>
                        <div id="field-wise-details"></div>
                    </div>
                </div>

                <!-- Tab 5: Duplicates Analysis -->
                <div id="duplicates-tab" class="results-tab-content">
                    <div class="tab-summary-cards" id="duplicates-summary"></div>
                    <div class="tab-detail-section">
                        <div class="tab-detail-header">🔄 Comprehensive Duplicate Records Analysis</div>
                        <div id="duplicates-details"></div>
                    </div>
                </div>
            </div>
        </div>

        <!-- Page 3: API vs BigQuery Comparison -->
        <div id="api-comparison-page" class="page-content">
            <div class="page-header">
                <h2><span class="tab-icon">🔗</span> API vs BigQuery Comparison</h2>
                <p>Real-time API data validation with comprehensive authentication support</p>
            </div>

            <div class="upload-section" id="api-upload-section">
                <div class="upload-container">
                    <div class="api-configuration">
                        <div class="api-header">
                            <h3>🔗 API Data Configuration</h3>
                        </div>

                        <div class="api-form-section">
                            <h4>📍 Endpoint Configuration</h4>
                            <div class="option-group">
                                <label>API URL</label>
                                <input type="text" id="apiUrl" placeholder="https://rackspace.service-now.com/api/now/table/domain" required>
                                <small class="field-notice info">Enter the complete API endpoint URL</small>
                            </div>

                            <div class="option-group">
                                <label>HTTP Method</label>
                                <div class="api-method-selector">
                                    <div class="method-option selected" data-method="GET">GET</div>
                                    <div class="method-option" data-method="POST">POST</div>
                                    <div class="method-option" data-method="PUT">PUT</div>
                                    <div class="method-option" data-method="PATCH">PATCH</div>
                                </div>
                                <small class="field-notice info">Select the HTTP method for your API endpoint</small>
                            </div>
                        </div>

                        <div class="api-form-section">
                            <h4>🔐 Authentication Configuration</h4>

                            <div class="option-group">
                                <label>Authentication Type</label>
                                <select id="authType" onchange="toggleAuthFields()">
                                    <option value="none">No Authentication</option>
                                    <option value="basic">Basic Authentication (Username/Password)</option>
                                    <option value="apikey">API Key Authentication</option>
                                    <option value="bearer">Bearer Token</option>
                                    <option value="custom">Custom Headers Only</option>
                                </select>
                                <small class="field-notice info">Select the authentication method required by your API</small>
                            </div>

                            <!-- Basic Auth Fields -->
                            <div id="basicAuthFields" style="display: none;">
                                <div class="option-group">
                                    <label>Username</label>
                                    <input type="text" id="apiUsername" placeholder="Enter ServiceNow username">
                                </div>
                                <div class="option-group">
                                    <label>Password</label>
                                    <input type="password" id="apiPassword" placeholder="Enter ServiceNow password">
                                </div>
                            </div>

                            <!-- API Key Fields -->
                            <div id="apiKeyFields" style="display: none;">
                                <div class="option-group">
                                    <label>API Key Header Name</label>
                                    <input type="text" id="apiKeyHeader" placeholder="X-API-Key" value="X-API-Key">
                                </div>
                                <div class="option-group">
                                    <label>API Key Value</label>
                                    <input type="password" id="apiKeyValue" placeholder="Enter your API key">
                                </div>
                            </div>

                            <!-- Bearer Token Fields -->
                            <div id="bearerTokenFields" style="display: none;">
                                <div class="option-group">
                                    <label>Bearer Token</label>
                                    <input type="password" id="bearerToken" placeholder="Enter your bearer token">
                                </div>
                            </div>

                            <!-- Additional Headers -->
                            <div class="option-group">
                                <label>Additional Headers (Optional)</label>
                                <textarea id="apiHeaders" placeholder="Content-Type: application/json&#10;Accept: application/json"></textarea>
                                <small class="field-notice success">One header per line in format: Header-Name: Header-Value</small>
                            </div>

                            <button class="btn-secondary" id="testApiConnection" style="width: 100%; margin-top: 15px;">
                                🔗 Test API Connection & Authentication
                            </button>
                            <div id="connectionTestResult" style="margin-top: 15px; display: none;"></div>
                        </div>

                        <div class="api-form-section" id="apiBodySection" style="display: none;">
                            <h4>📝 Request Body</h4>
                            <div class="option-group">
                                <label>JSON Body (for POST/PUT/PATCH)</label>
                                <textarea id="apiBody" placeholder='{"key": "value"}'></textarea>
                                <small class="field-notice warning">Enter valid JSON for the request body</small>
                            </div>
                        </div>

                        <button class="btn-primary" id="fetchApiData" style="width: 100%; margin-top: 20px;">
                            🔄 Fetch API Data
                        </button>
                    </div>

                    <div class="comparison-options">
                        <h3 style="margin-bottom: 20px; color: #2c3e50;">BigQuery Configuration</h3>

                        <div class="option-group">
                            <label>BigQuery Table</label>
                            <input type="text" id="apiBqTable" placeholder="rax-landing-qa.snow_ods.domain">
                            <small class="field-notice info">Enter the BigQuery table to compare against</small>
                        </div>

                        <div class="option-group">
                            <label>Primary Key Field</label>
                            <input type="text" id="apiPrimaryKey" placeholder="sys_id">
                            <small class="field-notice success">Field that exists in both API data and BigQuery table</small>
                        </div>

                        <button class="btn-primary" id="startApiComparison" style="width: 100%; margin-top: 20px;" disabled>
                            🚀 Start API vs BQ Comparison
                        </button>
                    </div>
                </div>

                <div class="api-preview" id="api-preview">
                    <div class="preview-header">
                        🔗 API Data Preview: <span id="apiDataSource">-</span>
                    </div>

                    <div class="api-stats" id="api-stats"></div>

                    <div id="api-available-fields" style="margin-top: 15px; padding: 15px; background: #e8f5e8; border-radius: 8px;">
                        <h4 style="color: #2c3e50; margin-bottom: 10px;">Available Fields for Primary Key (Click to Use):</h4>
                        <div id="api-field-suggestions" style="font-size: 0.9rem; line-height: 1.6;"></div>
                    </div>
                </div>
            </div>

            <div class="processing-state" id="api-processing-section" style="display: none;">
                <div class="processing-spinner"></div>
                <div class="processing-text" id="api-processing-text">Fetching API data...</div>
                <div class="processing-subtext" id="api-processing-subtext">Connecting to API endpoint</div>
            </div>

            <!-- Enhanced API Comparison Results -->
            <div class="comparison-results" id="api-comparison-results">
                <div class="results-header">
                    <div class="results-title">
                        <span>🔗</span> API vs BigQuery Analysis Results
                    </div>
                    <div class="results-actions">
                        <button class="btn-export" id="exportApiToExcel" onclick="exportApiResultsToExcel()" disabled>
                            📊 Export to Excel
                        </button>
                        <button class="btn-secondary" onclick="startNewApiComparison()">
                            New API Comparison
                        </button>
                    </div>
                </div>

                <div class="results-navigation-tabs">
                    <button class="results-tab-button active" onclick="showApiResultsTab('api-record-count')">
                        <span class="results-tab-icon">📊</span>
                        <span class="results-tab-label">Record Count</span>
                    </button>
                    <button class="results-tab-button" onclick="showApiResultsTab('api-column-names')">
                        <span class="results-tab-icon">📋</span>
                        <span class="results-tab-label">Column Names</span>
                    </button>
                    <button class="results-tab-button" onclick="showApiResultsTab('api-comparison')">
                        <span class="results-tab-icon">🔍</span>
                        <span class="results-tab-label">Comparison</span>
                    </button>
                    <button class="results-tab-button" onclick="showApiResultsTab('api-field-wise')">
                        <span class="results-tab-icon">🔬</span>
                        <span class="results-tab-label">Field Analysis</span>
                    </button>
                    <button class="results-tab-button" onclick="showApiResultsTab('api-duplicates')">
                        <span class="results-tab-icon">🔄</span>
                        <span class="results-tab-label">Duplicates</span>
                    </button>
                </div>

                <!-- Tab 1: Record Count -->
                <div id="api-record-count-tab" class="results-tab-content active">
                    <div class="tab-summary-cards" id="api-record-count-summary"></div>
                    <div class="tab-detail-section">
                        <div class="tab-detail-header">📊 Detailed Record Analysis</div>
                        <div id="api-record-count-details"></div>
                    </div>
                </div>

                <!-- Tab 2: Column Names -->
                <div id="api-column-names-tab" class="results-tab-content">
                    <div class="tab-summary-cards" id="api-column-names-summary"></div>
                    <div class="tab-detail-section">
                        <div class="tab-detail-header">📋 Schema Compatibility Analysis</div>
                        <div class="column-comparison-grid" id="api-column-comparison-grid"></div>
                    </div>
                </div>

                <!-- Tab 3: Comparison Summary -->
                <div id="api-comparison-tab" class="results-tab-content">
                    <div class="strategy-info" id="api-strategy-info"></div>
                    <div class="tab-summary-cards" id="api-comparison-summary"></div>
                    <div class="tab-detail-section">
                        <div class="tab-detail-header">🔍 Detailed Comparison Analysis</div>
                        <div id="api-comparison-details"></div>
                    </div>
                </div>

                <!-- Tab 4: Field-wise Analysis -->
                <div id="api-field-wise-tab" class="results-tab-content">
                    <div class="tab-summary-cards" id="api-field-wise-summary"></div>
                    <div class="tab-detail-section">
                        <div class="tab-detail-header">🔬 Comprehensive Field-by-Field Quality Analysis</div>
                        <div id="api-field-wise-details"></div>
                    </div>
                </div>

                <!-- Tab 5: Duplicates Analysis -->
                <div id="api-duplicates-tab" class="results-tab-content">
                    <div class="tab-summary-cards" id="api-duplicates-summary"></div>
                    <div class="tab-detail-section">
                        <div class="tab-detail-header">🔄 Comprehensive Duplicate Records Analysis</div>
                        <div id="api-duplicates-details"></div>
                    </div>
                </div>
            </div>
        </div>

        <!-- Page 4: RDBMS vs BigQuery -->
        <div id="rdbms-comparison-page" class="page-content">
            <div class="page-header">
                <h2><span class="tab-icon">🗄️</span> RDBMS vs BigQuery Comparison</h2>
                <p>Cross-platform database validation between RDBMS and BigQuery tables</p>
            </div>

            <div class="coming-soon-section">
                <div class="coming-soon-icon">🗄️</div>
                <div class="coming-soon-title">RDBMS vs BigQuery Comparison</div>
                <div class="coming-soon-description">
                    Validate data migration between traditional databases and BigQuery.
                </div>
                <button class="btn-primary" style="margin-top: 30px;" onclick="alert('RDBMS vs BQ comparison feature is currently under development.')">
                    🔔 Notify Me When Available
                </button>
            </div>
        </div>
    </div>

    <script>
        let globalComparisonResults = null;
        let globalApiResults = null;
        let currentFileId = null;
        let currentApiDataId = null;

        function showPage(pageId) {
            const pages = document.querySelectorAll('.page-content');
            pages.forEach(page => page.classList.remove('active'));

            const tabs = document.querySelectorAll('.tab-button');
            tabs.forEach(tab => tab.classList.remove('active'));

            const selectedPage = document.getElementById(pageId + '-page');
            if (selectedPage) selectedPage.classList.add('active');

            const activeTab = event.target.closest('.tab-button');
            if (activeTab) activeTab.classList.add('active');

            clearErrorMessages();
            console.log('Navigated to page:', pageId);
        }

        function setAsPrimaryKey(fieldName) {
            const primaryKeyInput = document.getElementById('primaryKey');
            if (primaryKeyInput) {
                primaryKeyInput.value = fieldName;
                console.log('Primary key set to:', fieldName);

                primaryKeyInput.style.background = '#e8f5e8';
                primaryKeyInput.style.borderColor = '#27ae60';

                setTimeout(() => {
                    primaryKeyInput.style.background = '';
                    primaryKeyInput.style.borderColor = '#e9ecef';
                }, 1500);
            }
        }

        function setAsApiPrimaryKey(fieldName) {
            const primaryKeyInput = document.getElementById('apiPrimaryKey');
            if (primaryKeyInput) {
                primaryKeyInput.value = fieldName;
                console.log('API primary key set to:', fieldName);

                primaryKeyInput.style.background = '#e8f5e8';
                primaryKeyInput.style.borderColor = '#27ae60';

                setTimeout(() => {
                    primaryKeyInput.style.background = '';
                    primaryKeyInput.style.borderColor = '#e9ecef';
                }, 1500);
            }
        }

        function startNewComparison() {
            document.getElementById('comparison-results').style.display = 'none';
            document.getElementById('upload-section').style.display = 'block';
            document.getElementById('processing-section').style.display = 'none';
            document.getElementById('startComparison').disabled = true;
            document.getElementById('file-preview').style.display = 'none';
            document.getElementById('fileInput').value = '';
            document.getElementById('primaryKey').value = '';
            document.getElementById('bqTable').value = '';
            currentFileId = null;
            globalComparisonResults = null;

            const exportButton = document.getElementById('exportToExcel');
            if (exportButton) exportButton.disabled = true;

            console.log('Interface reset for new comparison');
        }

        function startNewApiComparison() {
            document.getElementById('api-comparison-results').style.display = 'none';
            document.getElementById('api-upload-section').style.display = 'block';
            document.getElementById('api-processing-section').style.display = 'none';
            document.getElementById('startApiComparison').disabled = true;
            document.getElementById('api-preview').style.display = 'none';

            // Clear all form fields
            document.getElementById('apiUrl').value = '';
            document.getElementById('apiUsername').value = '';
            document.getElementById('apiPassword').value = '';
            document.getElementById('apiKeyHeader').value = 'X-API-Key';
            document.getElementById('apiKeyValue').value = '';
            document.getElementById('bearerToken').value = '';
            document.getElementById('apiHeaders').value = '';
            document.getElementById('apiBody').value = '';
            document.getElementById('apiPrimaryKey').value = '';
            document.getElementById('apiBqTable').value = '';

            // Reset authentication type
            document.getElementById('authType').value = 'none';
            toggleAuthFields();

            // Hide connection test result
            document.getElementById('connectionTestResult').style.display = 'none';

            // Reset method to GET
            document.querySelectorAll('.method-option').forEach(opt => opt.classList.remove('selected'));
            document.querySelector('.method-option[data-method="GET"]').classList.add('selected');
            document.getElementById('apiBodySection').style.display = 'none';

            currentApiDataId = null;
            globalApiResults = null;

            const exportButton = document.getElementById('exportApiToExcel');
            if (exportButton) exportButton.disabled = true;

            console.log('API interface reset completely');
        }

        function clearErrorMessages() {
            const existingErrors = document.querySelectorAll('.error-container');
            existingErrors.forEach(error => error.remove());
        }

        function displayErrorMessage(errorData) {
            clearErrorMessages();
            const errorContainer = document.createElement('div');
            errorContainer.className = 'error-container';

            const getErrorIcon = (type) => {
                switch(type) {
                    case 'TABLE_NOT_FOUND': return '🔍';
                    case 'COLUMN_NOT_FOUND': return '📋';
                    case 'PERMISSION_DENIED': return '🔒';
                    case 'SYNTAX_ERROR': return '⚠️';
                    case 'INVALID_TABLE_FORMAT': return '📝';
                    case 'MISSING_TABLE_NAME': return '❌';
                    default: return '❗';
                }
            };

            errorContainer.innerHTML = `
                <div class="error-header">
                    <div class="error-icon">${getErrorIcon(errorData.type)}</div>
                    <div>
                        <h3 class="error-title">${errorData.title}</h3>
                    </div>
                </div>
                <div class="error-message">${errorData.message}</div>
                <div class="error-suggestions">
                    <h4>💡 Suggestions:</h4>
                    <ul>
                        ${errorData.suggestions.map(suggestion => `<li>${suggestion}</li>`).join('')}
                    </ul>
                </div>
            `;

            const form = document.getElementById('validationForm');
            if (form) {
                form.parentNode.insertBefore(errorContainer, form.nextSibling);
                errorContainer.scrollIntoView({ behavior: 'smooth', block: 'center' });
            }
        }

        // ===========================================
        // JSON vs BQ FUNCTIONALITY (EXISTING)
        // ===========================================

        // File Upload Handlers
        document.getElementById('fileInput').addEventListener('change', function(e) {
            if (e.target.files.length > 0) {
                uploadFile(e.target.files[0]);
            }
        });

        const uploadArea = document.getElementById('file-upload-area');

        uploadArea.addEventListener('dragover', function(e) {
            e.preventDefault();
            this.classList.add('dragover');
        });

        uploadArea.addEventListener('dragleave', function(e) {
            this.classList.remove('dragover');
        });

        uploadArea.addEventListener('drop', function(e) {
            e.preventDefault();
            this.classList.remove('dragover');

            if (e.dataTransfer.files.length > 0) {
                uploadFile(e.dataTransfer.files[0]);
            }
        });

        async function uploadFile(file) {
            const formData = new FormData();
            formData.append('jsonFile', file);

            document.getElementById('upload-section').style.display = 'none';
            document.getElementById('processing-section').style.display = 'block';

            try {
                const response = await fetch('/api/upload-json', {
                    method: 'POST',
                    body: formData
                });

                const result = await response.json();

                if (result.success) {
                    currentFileId = result.file.id;
                    console.log('File uploaded successfully:', result.file.originalName);

                    await loadFilePreview(currentFileId, result.file.originalName);
                } else {
                    throw new Error(result.error || 'Upload failed');
                }

            } catch (error) {
                console.error('Upload error:', error);
                document.getElementById('processing-section').style.display = 'none';
                document.getElementById('upload-section').style.display = 'block';
                alert('Upload failed: ' + error.message);
            }
        }

        async function loadFilePreview(fileId, fileName) {
            try {
                const response = await fetch(`/api/preview-json/${fileId}`);
                const result = await response.json();

                if (result.success) {
                    displayFilePreview(result.preview, fileName);
                } else {
                    throw new Error(result.error || 'Preview failed');
                }

                const processingSection = document.getElementById('processing-section');
                const uploadSection = document.getElementById('upload-section');
                const startButton = document.getElementById('startComparison');

                if (processingSection) processingSection.style.display = 'none';
                if (uploadSection) uploadSection.style.display = 'block';
                if (startButton) startButton.disabled = false;

            } catch (error) {
                console.error('Preview error:', error);

                const processingSection = document.getElementById('processing-section');
                const uploadSection = document.getElementById('upload-section');
                const startButton = document.getElementById('startComparison');

                if (processingSection) processingSection.style.display = 'none';
                if (uploadSection) uploadSection.style.display = 'block';
                if (startButton) startButton.disabled = false;

                alert('File uploaded successfully (' + fileName + ') but preview failed. You can still proceed with comparison.');
            }
        }
// ENHANCED FILE PREVIEW FUNCTION - Replace the existing displayFilePreview function with this
function displayFilePreview(preview, fileName) {
    try {
        console.log('=== DISPLAYING ENHANCED FILE PREVIEW ===');
        console.log('Preview data:', preview);
        console.log('File name:', fileName);

        // Set file name in header
        const fileNameElement = document.getElementById('fileName');
        if (fileNameElement) {
            fileNameElement.textContent = fileName;
        }

        // Enhanced file stats with better layout matching screenshot
        const fileStats = document.getElementById('file-stats');
        if (fileStats) {
            fileStats.innerHTML = `
                <div class="stat-card">
                    <div class="stat-number">${(preview.totalRecords || 0).toLocaleString()}</div>
                    <div class="stat-label">Total Records</div>
                </div>
                <div class="stat-card">
                    <div class="stat-number">${preview.fieldsDetected || 0}</div>
                    <div class="stat-label">Fields Detected</div>
                </div>
                <div class="stat-card">
                    <div class="stat-number">${formatFileSize(preview.fileSize || 0)}</div>
                    <div class="stat-label">File Size</div>
                </div>
                <div class="stat-card">
                    <div class="stat-number">${(preview.format || 'JSON').toUpperCase()}</div>
                    <div class="stat-label">Format</div>
                </div>
            `;
        }

        // ROBUST FIELD EXTRACTION: Multiple fallback strategies
        let allFields = [];

        // Strategy 1: Use availableFields from preview
        if (preview.availableFields && Array.isArray(preview.availableFields)) {
            allFields = preview.availableFields;
            console.log('Strategy 1: Found availableFields:', allFields);
        }

        // Strategy 2: Use allFieldsList from preview
        if (allFields.length === 0 && preview.allFieldsList && Array.isArray(preview.allFieldsList)) {
            allFields = preview.allFieldsList;
            console.log('Strategy 2: Found allFieldsList:', allFields);
        }

        // Strategy 3: Extract from sampleRecords
        if (allFields.length === 0 && preview.sampleRecords && preview.sampleRecords.length > 0) {
            const sampleRecord = preview.sampleRecords[0];
            if (sampleRecord && typeof sampleRecord === 'object') {
                allFields = Object.keys(sampleRecord);
                console.log('Strategy 3: Extracted from sampleRecords:', allFields);
            }
        }

        // Strategy 4: Extract from originalSample
        if (allFields.length === 0 && preview.originalSample && typeof preview.originalSample === 'object') {
            allFields = Object.keys(preview.originalSample);
            console.log('Strategy 4: Extracted from originalSample:', allFields);
        }

        console.log(`Final extracted fields (${allFields.length}):`, allFields);

        // Enhanced field suggestions display matching screenshot
        const fieldSuggestions = document.getElementById('field-suggestions');
        if (fieldSuggestions) {
            if (allFields.length === 0) {
                // Fallback when no fields found
                fieldSuggestions.innerHTML = `
                    <div style="color: #f39c12; padding: 15px; background: #fff3cd; border-radius: 8px; border-left: 4px solid #f39c12;">
                        <h4 style="margin-bottom: 10px;">⚠️ Field Detection Issue</h4>
                        <p><strong>Status:</strong> ${preview.fieldsDetected || 0} fields detected but field list not available</p>
                        <p><strong>Solution:</strong> Manually type your primary key field name in the input box above</p>
                        <p><strong>Example:</strong> If your JSON has an "id" or "account_id" field, type that exact field name</p>
                    </div>
                `;
            } else {
                // Extract ID fields and important fields with enhanced categorization
                const idFields = preview.idFields || extractIdFields(allFields);
                const importantFields = preview.importantFields || extractImportantFields(allFields, idFields);

                let suggestionsHTML = '';

                // ID/Key Fields Section (matching screenshot style)
                if (idFields.length > 0) {
                    suggestionsHTML += `
                        <div class="field-category-header first">
                            🔑 ID/Key Fields (Recommended - Click to Use):
                        </div>
                        <div style="margin-bottom: 15px;">
                    `;
                    idFields.forEach(field => {
                        suggestionsHTML += `<span class="clickable-field" onclick="setAsPrimaryKey('${field}')" title="Click to use ${field} as primary key">${field}</span> `;
                    });
                    suggestionsHTML += '</div>';
                }

                // Other Important Fields Section (matching screenshot style)
                if (importantFields.length > 0) {
                    suggestionsHTML += `
                        <div class="field-category-header">
                            📋 Other Important Fields (Click to Use):
                        </div>
                        <div>
                    `;
                    importantFields.forEach(field => {
                        suggestionsHTML += `<span class="clickable-field" onclick="setAsPrimaryKey('${field}')" title="Click to use ${field} as primary key">${field}</span> `;
                    });
                    suggestionsHTML += '</div>';
                }

                // Show all fields as fallback if no categorization worked
                if (suggestionsHTML === '') {
                    suggestionsHTML = `
                        <div class="field-category-header first">
                            📋 All Available Fields (Click to Use):
                        </div>
                        <div>
                    `;
                    allFields.forEach(field => {
                        suggestionsHTML += `<span class="clickable-field" onclick="setAsPrimaryKey('${field}')" title="Click to use ${field} as primary key">${field}</span> `;
                    });
                    suggestionsHTML += '</div>';
                }

                fieldSuggestions.innerHTML = suggestionsHTML;
            }
        }

        // Show the preview section
        const filePreview = document.getElementById('file-preview');
        if (filePreview) {
            filePreview.style.display = 'block';
        }

        // Enable the start comparison button
        const startButton = document.getElementById('startComparison');
        if (startButton) {
            startButton.disabled = false;
        }

        console.log('Enhanced file preview displayed successfully');

    } catch (error) {
        console.error('Error in displayFilePreview:', error);

        // Show error in field suggestions area
        const fieldSuggestions = document.getElementById('field-suggestions');
        if (fieldSuggestions) {
            fieldSuggestions.innerHTML = `
                <div style="color: #e74c3c; padding: 15px; background: #fef2f2; border-radius: 8px; border-left: 4px solid #e74c3c;">
                    <h4>❌ Preview Error</h4>
                    <p>Error: ${error.message}</p>
                    <p>You can still manually type the primary key field name above and proceed with comparison.</p>
                </div>
            `;
        }

        alert('File uploaded successfully (' + fileName + ') but preview display failed. You can still proceed with comparison.');
    }
}

// HELPER FUNCTIONS FOR ENHANCED FIELD CATEGORIZATION
function extractIdFields(allFields) {
    const idPatterns = /^(id|_id|sys_id|account_id|user_id|customer_id|record_id|unique_id|guid|uuid|pk|primary_key)$/i;
    return allFields.filter(field => idPatterns.test(field));
}

function extractImportantFields(allFields, idFields) {
    const importantPatterns = /^(name|title|email|username|code|number|status|type|category|description|settings\.|legacy_|active|enabled).*$/i;
    return allFields.filter(field =>
        !idFields.includes(field) &&
        (importantPatterns.test(field) || field.includes('.') || field.includes('_'))
    ).slice(0, 10); // Limit to top 10 important fields
}

        function formatFileSize(bytes) {
            if (bytes === 0) return '0 B';
            const k = 1024;
            const sizes = ['B', 'KB', 'MB', 'GB'];
            const i = Math.floor(Math.log(bytes) / Math.log(k));
            return parseFloat((bytes / Math.pow(k, i)).toFixed(2)) + ' ' + sizes[i];
        }

        // JSON vs BQ Comparison
        document.getElementById('startComparison').addEventListener('click', async function() {
            if (!currentFileId) {
                alert('Please upload a JSON file first!');
                return;
            }

            const primaryKey = document.getElementById('primaryKey').value.trim();
            const sourceTable = document.getElementById('bqTable').value.trim();

            if (!sourceTable) {
                alert('Please enter a BigQuery table name!');
                return;
            }

            if (!primaryKey) {
                alert('Please enter a primary key field name!');
                return;
            }

            const button = this;
            const originalText = button.innerHTML;

            try {
                button.disabled = true;
                button.innerHTML = '🔄 Running Comprehensive Analysis...';

                document.getElementById('upload-section').style.display = 'none';
                document.getElementById('processing-section').style.display = 'block';
                document.getElementById('processing-text').textContent = 'Creating BigQuery temp table...';
                document.getElementById('processing-subtext').textContent = 'Processing JSON data with zero duplication guarantee';

                const tempResponse = await fetch('/api/create-temp-table', {
                    method: 'POST',
                    headers: { 'Content-Type': 'application/json' },
                    body: JSON.stringify({
                        fileId: currentFileId,
                        primaryKey: primaryKey
                    })
                });

                const tempResult = await tempResponse.json();

                if (!tempResult.success) {
                    throw new Error(tempResult.error || 'Failed to create temp table');
                }

                console.log('Temp table created successfully');

                document.getElementById('processing-text').textContent = 'Running comprehensive comparison...';
                document.getElementById('processing-subtext').textContent = 'Analyzing all common fields, duplicates, and data quality';

                const compResponse = await fetch('/api/compare-json-vs-bq', {
                    method: 'POST',
                    headers: { 'Content-Type': 'application/json' },
                    body: JSON.stringify({
                        fileId: currentFileId,
                        sourceTable: sourceTable,
                        primaryKey: primaryKey,
                        comparisonFields: []
                    })
                });

                const compResult = await compResponse.json();

                if (!compResult.success) {
                    throw new Error(compResult.error || 'Comparison failed');
                }

                console.log('Comparison completed successfully');

                displayComparisonResults(compResult);

                document.getElementById('processing-section').style.display = 'none';
                document.getElementById('comparison-results').style.display = 'block';

            } catch (error) {
                console.error('Comparison failed:', error);

                document.getElementById('processing-section').style.display = 'none';
                document.getElementById('upload-section').style.display = 'block';

                let errorMsg = error.message;
                if (error.message.includes('not available in both tables')) {
                    errorMsg += '\n\nTry using a field name that exists in both your JSON file and BigQuery table.';
                }

                alert('Comparison failed: ' + errorMsg);
            } finally {
                button.disabled = false;
                button.innerHTML = originalText;
            }
        });

        // ===========================================
        // ENHANCED API vs BQ FUNCTIONALITY
        // ===========================================

        // Authentication Type Toggle
        function toggleAuthFields() {
            const authType = document.getElementById('authType').value;

            // Hide all auth fields first
            document.getElementById('basicAuthFields').style.display = 'none';
            document.getElementById('apiKeyFields').style.display = 'none';
            document.getElementById('bearerTokenFields').style.display = 'none';

            // Show relevant fields based on selection
            switch(authType) {
                case 'basic':
                    document.getElementById('basicAuthFields').style.display = 'block';
                    break;
                case 'apikey':
                    document.getElementById('apiKeyFields').style.display = 'block';
                    break;
                case 'bearer':
                    document.getElementById('bearerTokenFields').style.display = 'block';
                    break;
            }

            console.log('Authentication type changed to:', authType);
        }

        // Build authentication configuration
        function buildAuthConfig() {
            const authType = document.getElementById('authType').value;
            const headers = {};
            let username = '';
            let password = '';

            switch(authType) {
                case 'basic':
                    username = document.getElementById('apiUsername').value.trim();
                    password = document.getElementById('apiPassword').value.trim();
                    break;

                case 'apikey':
                    const keyHeader = document.getElementById('apiKeyHeader').value.trim() || 'X-API-Key';
                    const keyValue = document.getElementById('apiKeyValue').value.trim();
                    if (keyValue) {
                        headers[keyHeader] = keyValue;
                    }
                    break;

                case 'bearer':
                    const token = document.getElementById('bearerToken').value.trim();
                    if (token) {
                        headers['Authorization'] = 'Bearer ' + token;
                    }
                    break;
            }

            return { headers, username, password, authType };
        }

        // API Method Selection
        document.querySelectorAll('.method-option').forEach(option => {
            option.addEventListener('click', function() {
                document.querySelectorAll('.method-option').forEach(opt => opt.classList.remove('selected'));
                this.classList.add('selected');

                const method = this.getAttribute('data-method');
                const bodySection = document.getElementById('apiBodySection');

                if (['POST', 'PUT', 'PATCH'].includes(method)) {
                    bodySection.style.display = 'block';
                } else {
                    bodySection.style.display = 'none';
                }
            });
        });

        // Test API Connection
        document.getElementById('testApiConnection').addEventListener('click', async function() {
            const url = document.getElementById('apiUrl').value.trim();

            if (!url) {
                alert('Please enter an API URL first!');
                return;
            }

            const button = this;
            const originalText = button.innerHTML;

            try {
                button.disabled = true;
                button.innerHTML = '🔄 Testing...';

                const authConfig = buildAuthConfig();
                const headersText = document.getElementById('apiHeaders').value.trim();

                // Parse additional headers
                const additionalHeaders = {};
                if (headersText) {
                    const headerLines = headersText.split('\n');
                    for (const line of headerLines) {
                        const [key, ...valueParts] = line.split(':');
                        if (key && valueParts.length > 0) {
                            additionalHeaders[key.trim()] = valueParts.join(':').trim();
                        }
                    }
                }

                // Combine auth headers with additional headers
                const allHeaders = Object.assign({}, authConfig.headers, additionalHeaders);

                const testConfig = {
                    url: url,
                    method: 'GET',
                    headers: allHeaders,
                    username: authConfig.username,
                    password: authConfig.password,
                    authType: authConfig.authType
                };

                const response = await fetch('/api/test-api-connection', {
                    method: 'POST',
                    headers: { 'Content-Type': 'application/json' },
                    body: JSON.stringify(testConfig)
                });

                const result = await response.json();

                const resultDiv = document.getElementById('connectionTestResult');
                resultDiv.style.display = 'block';

                if (result.success && result.connectionSuccessful && result.authenticationSuccessful) {
                    resultDiv.innerHTML = `
                        <div style="background: #d4edda; color: #155724; padding: 15px; border-radius: 8px; border-left: 4px solid #28a745;">
                            <h5 style="margin-bottom: 10px;">✅ Connection & Authentication Successful!</h5>
                            <p><strong>Status:</strong> ${result.status} ${result.statusText}</p>
                            <p><strong>Auth Type:</strong> ${result.authType}</p>
                            <p><strong>Response Time:</strong> ${result.duration}ms</p>
                            <p style="margin: 10px 0 0 0; font-weight: 600; color: #28a745;">🚀 Ready to fetch data!</p>
                        </div>
                    `;
                } else {
                    const isAuthError = result.httpStatus === 401 || result.httpStatus === 403;
                    resultDiv.innerHTML = `
                        <div style="background: #f8d7da; color: #721c24; padding: 15px; border-radius: 8px; border-left: 4px solid #dc3545;">
                            <h5 style="margin-bottom: 10px;">❌ Connection Failed</h5>
                            <p><strong>Error:</strong> ${result.error}</p>
                            <p><strong>Status:</strong> ${result.httpStatus}</p>
                            ${isAuthError ? '<p style="font-weight: 600;">🔒 Check your credentials!</p>' : ''}
                        </div>
                    `;
                }

            } catch (error) {
                console.error('Test failed:', error);

                const resultDiv = document.getElementById('connectionTestResult');
                resultDiv.style.display = 'block';
                resultDiv.innerHTML = `
                    <div style="background: #f8d7da; color: #721c24; padding: 15px; border-radius: 8px;">
                        <h5>❌ Test Failed</h5>
                        <p>${error.message}</p>
                    </div>
                `;
            } finally {
                button.disabled = false;
                button.innerHTML = originalText;
            }
        });

        // Fetch API Data
        document.getElementById('fetchApiData').addEventListener('click', async function() {
            const url = document.getElementById('apiUrl').value.trim();
            const method = document.querySelector('.method-option.selected').getAttribute('data-method');
            const headersText = document.getElementById('apiHeaders').value.trim();
            const bodyText = document.getElementById('apiBody').value.trim();

            if (!url) {
                alert('Please enter an API URL!');
                return;
            }

            // Check if authentication is configured for ServiceNow
            const authConfig = buildAuthConfig();
            if (url.toLowerCase().includes('service-now') || url.toLowerCase().includes('servicenow')) {
                if (authConfig.authType === 'none' || (!authConfig.username && !authConfig.password)) {
                    const proceed = confirm('ServiceNow APIs require authentication. Please configure authentication first.\n\nDo you want to proceed anyway?');
                    if (!proceed) {
                        return;
                    }
                }
            }

            const button = this;
            const originalText = button.innerHTML;

            try {
                button.disabled = true;
                button.innerHTML = '🔄 Fetching API Data...';

                document.getElementById('api-upload-section').style.display = 'none';
                document.getElementById('api-processing-section').style.display = 'block';
                document.getElementById('api-processing-text').textContent = 'Connecting to API with authentication...';
                document.getElementById('api-processing-subtext').textContent = 'Using ' + (authConfig.authType || 'no') + ' authentication';

                // Parse additional headers
                const additionalHeaders = {};
                if (headersText) {
                    const headerLines = headersText.split('\n');
                    for (const line of headerLines) {
                        const [key, ...valueParts] = line.split(':');
                        if (key && valueParts.length > 0) {
                            additionalHeaders[key.trim()] = valueParts.join(':').trim();
                        }
                    }
                }

                // Combine auth headers with additional headers
                const allHeaders = Object.assign({}, authConfig.headers, additionalHeaders);

                const requestBody = {
                    url: url,
                    method: method,
                    headers: allHeaders,
                    username: authConfig.username,
                    password: authConfig.password,
                    authType: authConfig.authType
                };

                if (['POST', 'PUT', 'PATCH'].includes(method) && bodyText) {
                    requestBody.body = bodyText;
                }

                const response = await fetch('/api/fetch-api-data', {
                    method: 'POST',
                    headers: { 'Content-Type': 'application/json' },
                    body: JSON.stringify(requestBody)
                });

                const result = await response.json();

                if (!result.success) {
                    // Handle authentication errors specifically
                    if (result.authenticationRequired || result.httpStatus === 401) {
                        alert('🔒 Authentication Failed!\n\nThe API returned 401 Unauthorized.\n\nPlease:\n1. Select "Basic Authentication"\n2. Enter valid username/password\n3. Test connection first');
                        document.getElementById('api-processing-section').style.display = 'none';
                        document.getElementById('api-upload-section').style.display = 'block';
                        return;
                    } else if (result.httpStatus === 403) {
                        alert('🚫 Access Forbidden!\n\nYour credentials are valid but you don\'t have permission.\n\nContact your administrator for proper access rights.');
                        document.getElementById('api-processing-section').style.display = 'none';
                        document.getElementById('api-upload-section').style.display = 'block';
                        return;
                    }
                    throw new Error(result.error || 'API fetch failed');
                }

                // Check if we got actual data or an error response
                const preview = result.dataPreview;
                const fields = preview.availableFields || [];
                const hasErrorFields = fields.some(field => field.toLowerCase().includes('error'));
                const hasBusinessFields = fields.some(field => {
                    const lower = field.toLowerCase();
                    return lower.includes('sys_id') || lower.includes('name') || lower.includes('active') || lower.includes('description');
                });

                if (hasErrorFields && !hasBusinessFields && preview.totalRecords <= 2) {
                    alert('⚠️ API Error Response Detected!\n\nThe API returned an error instead of data:\n\nFields found: ' + fields.join(', ') + '\n\nThis usually means authentication failed or the endpoint is incorrect.\n\nPlease:\n1. Check your authentication credentials\n2. Verify the API endpoint URL\n3. Test connection first');
                    document.getElementById('api-processing-section').style.display = 'none';
                    document.getElementById('api-upload-section').style.display = 'block';
                    return;
                }

                console.log('✅ API data fetched successfully');
                console.log('Authentication status:', result.authenticationStatus);
                console.log('Records found:', preview.totalRecords);
                console.log('Fields available:', fields.join(', '));

                currentApiDataId = result.dataId;

                // Show connection success message
                document.getElementById('api-processing-text').textContent = '✅ API Connection Successful!';
                document.getElementById('api-processing-subtext').textContent = 'Authentication passed - Loading ' + result.dataPreview.totalRecords + ' records with ' + result.dataPreview.fieldsDetected + ' fields...';

                // Brief delay to show success message
                setTimeout(function() {
                    displayApiPreview(result.dataPreview, result.metadata);
                    document.getElementById('api-processing-section').style.display = 'none';
                    document.getElementById('api-upload-section').style.display = 'block';

                    const compareBtn = document.getElementById('startApiComparison');
                    compareBtn.disabled = false;
                    compareBtn.style.background = '#27ae60';
                    compareBtn.style.cursor = 'pointer';
                }, 1500);

            } catch (error) {
                console.error('API fetch failed:', error);

                document.getElementById('api-processing-section').style.display = 'none';
                document.getElementById('api-upload-section').style.display = 'block';

                let errorMessage = error.message;
                if (errorMessage.includes('401') || errorMessage.includes('Unauthorized')) {
                    errorMessage += '\n\n🔒 Authentication failed. Please:\n1. Select correct authentication type\n2. Enter valid credentials\n3. Test connection first';
                } else if (errorMessage.includes('403') || errorMessage.includes('Forbidden')) {
                    errorMessage += '\n\n🚫 Access denied. Your credentials may not have permission to access this endpoint.';
                }

                alert('API fetch failed: ' + errorMessage);
            } finally {
                button.disabled = false;
                button.innerHTML = originalText;
            }
        });

        function displayApiPreview(preview, metadata) {
            try {
                const dataSourceElement = document.getElementById('apiDataSource');
                if (dataSourceElement) {
                    dataSourceElement.textContent = metadata?.url || 'API Endpoint';
                }

                const apiStats = document.getElementById('api-stats');
                if (apiStats) {
                    apiStats.innerHTML = `
                        <div class="api-stat-card">
                            <div class="api-stat-number">${preview.totalRecords.toLocaleString()}</div>
                            <div class="api-stat-label">Total Records</div>
                        </div>
                        <div class="api-stat-card">
                            <div class="api-stat-number">${preview.fieldsDetected}</div>
                            <div class="api-stat-label">Fields Detected</div>
                        </div>
                        <div class="api-stat-card">
                            <div class="api-stat-number">${formatFileSize(preview.fileSize)}</div>
                            <div class="api-stat-label">Response Size</div>
                        </div>
                        <div class="api-stat-card">
                            <div class="api-stat-number">${preview.format}</div>
                            <div class="api-stat-label">Format</div>
                        </div>
                        <div class="api-stat-card">
                            <div class="api-stat-number">${metadata?.status || 200}</div>
                            <div class="api-stat-label">HTTP Status</div>
                        </div>
                    `;
                }

                // Field suggestions
                if (preview.idFields || preview.importantFields) {
                    const idFields = preview.idFields || [];
                    const importantFields = preview.importantFields || [];

                    const fieldSuggestions = document.getElementById('api-field-suggestions');
                    if (fieldSuggestions) {
                        let suggestionsHTML = '';

                        if (idFields.length > 0) {
                            suggestionsHTML += '<div class="field-category-header first">🔑 ID/Key Fields (Recommended - Click to Use):</div>';
                            suggestionsHTML += '<div style="margin-bottom: 15px;">';
                            idFields.forEach(field => {
                                suggestionsHTML += `<span class="clickable-field" onclick="setAsApiPrimaryKey('${field}')" title="Click to use ${field} as primary key">${field}</span> `;
                            });
                            suggestionsHTML += '</div>';
                        }

                        if (importantFields.length > 0) {
                            suggestionsHTML += '<div class="field-category-header">📋 Other Important Fields (Click to Use):</div>';
                            suggestionsHTML += '<div>';
                            importantFields.forEach(field => {
                                suggestionsHTML += `<span class="clickable-field" onclick="setAsApiPrimaryKey('${field}')" title="Click to use ${field} as primary key">${field}</span> `;
                            });
                            suggestionsHTML += '</div>';
                        }

                        fieldSuggestions.innerHTML = suggestionsHTML;
                    }
                }

                const apiPreview = document.getElementById('api-preview');
                if (apiPreview) {
                    apiPreview.style.display = 'block';
                }

            } catch (error) {
                console.error('Error in displayApiPreview:', error);
                alert('API data fetched successfully but preview display failed. You can still proceed with comparison.');
            }
        }

        // Enhanced API Comparison
        document.getElementById('startApiComparison').addEventListener('click', async function() {
            if (!currentApiDataId) {
                alert('Please fetch API data first!');
                return;
            }

            const primaryKey = document.getElementById('apiPrimaryKey').value.trim();
            const sourceTable = document.getElementById('apiBqTable').value.trim();

            if (!sourceTable) {
                alert('Please enter a BigQuery table name!');
                return;
            }

            if (!primaryKey) {
                alert('Please enter a primary key field name!');
                return;
            }

            const button = this;
            const originalText = button.innerHTML;

            try {
                button.disabled = true;
                button.innerHTML = '🔄 Running Comprehensive API vs BQ Analysis...';

                document.getElementById('api-upload-section').style.display = 'none';
                document.getElementById('api-processing-section').style.display = 'block';
                document.getElementById('api-processing-text').textContent = 'Creating BigQuery temp table from API data...';
                document.getElementById('api-processing-subtext').textContent = 'Processing API response with authentication validation';

                // Step 1: Create temp table from API data
                const tempResponse = await fetch('/api/create-temp-table-from-api', {
                    method: 'POST',
                    headers: { 'Content-Type': 'application/json' },
                    body: JSON.stringify({
                        dataId: currentApiDataId,
                        primaryKey: primaryKey
                    })
                });

                const tempResult = await tempResponse.json();

                if (!tempResult.success) {
                    throw new Error(tempResult.error || 'Failed to create temp table from API data');
                }

                console.log('✅ API temp table created successfully');

                document.getElementById('api-processing-text').textContent = 'Running comprehensive API vs BQ comparison...';
                document.getElementById('api-processing-subtext').textContent = 'Analyzing schema, records, fields, and data quality across systems';

                // Step 2: Run comprehensive comparison
                const compResponse = await fetch('/api/compare-api-vs-bq-comprehensive', {
                    method: 'POST',
                    headers: { 'Content-Type': 'application/json' },
                    body: JSON.stringify({
                        dataId: currentApiDataId,
                        sourceTable: sourceTable,
                        primaryKey: primaryKey,
                        comparisonFields: [], // Will analyze all common fields
                        includeFieldAnalysis: true,
                        includeDuplicateAnalysis: true,
                        includeSchemaAnalysis: true
                    })
                });

                const compResult = await compResponse.json();

                if (!compResult.success) {
                    throw new Error(compResult.error || 'API comprehensive comparison failed');
                }

                console.log('✅ API comprehensive comparison completed');

                displayApiComparisonResults(compResult);

                document.getElementById('api-processing-section').style.display = 'none';
                document.getElementById('api-comparison-results').style.display = 'block';

            } catch (error) {
                console.error('API comparison failed:', error);

                document.getElementById('api-processing-section').style.display = 'none';
                document.getElementById('api-upload-section').style.display = 'block';

                let errorMsg = error.message;

                // Handle common API-specific errors
                if (error.message.includes('authentication')) {
                    errorMsg += '\n\n🔒 Authentication issue detected. Please verify your API credentials and test the connection first.';
                } else if (error.message.includes('not available in both tables')) {
                    errorMsg += '\n\nTip: Try using a field name that exists in both your API data and BigQuery table. Check the field suggestions above.';
                } else if (error.message.includes('403') || error.message.includes('Forbidden')) {
                    errorMsg += '\n\n🚫 Access denied. Your API credentials may not have permission to access this data.';
                }

                alert('API vs BQ comparison failed: ' + errorMsg);
            } finally {
                button.disabled = false;
                button.innerHTML = originalText;
            }
        });

        // API Results Tab Navigation
        function showApiResultsTab(tabId) {
            const resultsTabs = document.querySelectorAll('.results-tab-content');
            resultsTabs.forEach(tab => tab.classList.remove('active'));

            const resultsTabButtons = document.querySelectorAll('.results-tab-button');
            resultsTabButtons.forEach(button => button.classList.remove('active'));

            const selectedTab = document.getElementById(tabId + '-tab');
            if (selectedTab) selectedTab.classList.add('active');

            const activeTabButton = event.target.closest('.results-tab-button');
            if (activeTabButton) activeTabButton.classList.add('active');

            console.log(`Switched to API results tab: ${tabId}`);
        }

        // Enhanced API Results Display
        function displayApiComparisonResults(results) {
            console.log('Displaying enhanced API comparison results:', results);

            globalApiResults = results;

            const exportButton = document.getElementById('exportApiToExcel');
            if (exportButton) {
                exportButton.disabled = false;
            }

            // Populate all tabs with comprehensive data
            populateApiRecordCountTab(results.recordCounts, results.summary);
            populateApiColumnNamesTab(results.schemaAnalysis);
            populateApiComparisonTab(results.comparisonResults, results.summary, results.metadata);
            populateApiFieldWiseTab(results.fieldWiseAnalysis, results.summary);
            populateApiDuplicatesTab(results.duplicatesAnalysis, results.summary);
        }

        function populateApiRecordCountTab(recordCounts, summary) {
            const apiTotal = recordCounts?.apiDetails?.totalRecords || summary?.totalRecordsInFile || 0;
            const bqTotal = recordCounts?.bqDetails?.totalRecords || summary?.targetRecords || 0;
            const apiUnique = recordCounts?.apiDetails?.uniquePrimaryKeys || summary?.uniqueSourceRecords || 0;
            const bqUnique = recordCounts?.bqDetails?.uniquePrimaryKeys || 0;
            const apiNulls = recordCounts?.apiDetails?.nullPrimaryKeys || 0;
            const bqNulls = recordCounts?.bqDetails?.nullPrimaryKeys || 0;
            const apiDuplicates = recordCounts?.apiDetails?.duplicateRecords || summary?.duplicateRecordsInFile || 0;

            const recordCountSummary = document.getElementById('api-record-count-summary');
            if (recordCountSummary) {
                recordCountSummary.innerHTML = `
                    <div class="summary-card">
                        <div class="summary-number">${apiTotal.toLocaleString()}</div>
                        <div class="summary-label">API Total Records</div>
                    </div>
                    <div class="summary-card">
                        <div class="summary-number">${bqTotal.toLocaleString()}</div>
                        <div class="summary-label">BigQuery Total Records</div>
                    </div>
                    <div class="summary-card matches">
                        <div class="summary-number">${apiUnique.toLocaleString()}</div>
                        <div class="summary-label">API Unique Keys</div>
                    </div>
                    <div class="summary-card matches">
                        <div class="summary-number">${bqUnique.toLocaleString()}</div>
                        <div class="summary-label">BigQuery Unique Keys</div>
                    </div>
                    <div class="summary-card ${apiDuplicates > 0 ? 'warning' : 'pass'}">
                        <div class="summary-number">${apiDuplicates.toLocaleString()}</div>
                        <div class="summary-label">API Duplicates</div>
                    </div>
                    <div class="summary-card warning">
                        <div class="summary-number">${apiNulls + bqNulls}</div>
                        <div class="summary-label">Total Null Keys</div>
                    </div>
                `;
            }

            const recordCountDetails = document.getElementById('api-record-count-details');
            if (recordCountDetails) {
                const primaryKeyField = recordCounts?.apiDetails?.primaryKeyField || summary?.primaryKeyUsed || 'custom field';

                recordCountDetails.innerHTML = `
                    <div style="background: #e8f5e8; padding: 15px; border-radius: 8px; margin-bottom: 20px; border-left: 4px solid #27ae60;">
                        <h4 style="color: #2c3e50; margin-bottom: 10px;">✅ Primary Key Analysis</h4>
                        <p><strong>Primary Key Used:</strong> <code>${primaryKeyField}</code> (API field matching BigQuery)</p>
                    </div>
                    <div style="display: grid; grid-template-columns: 1fr 1fr; gap: 30px;">
                        <div>
                            <h4 style="color: #3498db; margin-bottom: 15px;">🔗 API Source Analysis</h4>
                            <table style="width: 100%; font-size: 0.9rem;">
                                <tbody>
                                    <tr><td><strong>Total Records:</strong></td><td>${apiTotal.toLocaleString()}</td></tr>
                                    <tr><td><strong>Unique Primary Keys:</strong></td><td>${apiUnique.toLocaleString()}</td></tr>
                                    <tr><td><strong>Duplicate Records:</strong></td><td style="color: ${apiDuplicates > 0 ? '#f39c12' : '#27ae60'}; font-weight: 600;">${apiDuplicates.toLocaleString()} ${apiDuplicates > 0 ? '⚠️' : '✅'}</td></tr>
                                    <tr><td><strong>Primary Key Field:</strong></td><td><code>${primaryKeyField}</code></td></tr>
                                </tbody>
                            </table>
                        </div>
                        <div>
                            <h4 style="color: #2980b9; margin-bottom: 15px;">🗄️ BigQuery Target Analysis</h4>
                            <table style="width: 100%; font-size: 0.9rem;">
                                <tbody>
                                    <tr><td><strong>Total Records:</strong></td><td>${bqTotal.toLocaleString()}</td></tr>
                                    <tr><td><strong>Unique Primary Keys:</strong></td><td>${bqUnique.toLocaleString()}</td></tr>
                                    <tr><td><strong>Primary Key Field:</strong></td><td><code>${primaryKeyField}</code></td></tr>
                                </tbody>
                            </table>
                        </div>
                    </div>
                `;
            }
        }

        function populateApiColumnNamesTab(schemaAnalysis) {
            if (!schemaAnalysis) {
                const columnNamesSummary = document.getElementById('api-column-names-summary');
                if (columnNamesSummary) {
                    columnNamesSummary.innerHTML = '<div class="summary-card warning"><div class="summary-number">⚠</div><div class="summary-label">Schema Analysis Failed</div></div>';
                }
                return;
            }

            const commonFields = schemaAnalysis.commonFields || [];
            const apiOnlyFields = schemaAnalysis.apiOnlyFields || [];
            const bqOnlyFields = schemaAnalysis.bqOnlyFields || [];
            const primaryKeyCandidates = schemaAnalysis.primaryKeyCandidates || [];

            const columnNamesSummary = document.getElementById('api-column-names-summary');
            if (columnNamesSummary) {
                columnNamesSummary.innerHTML = `
                    <div class="summary-card">
                        <div class="summary-number">${schemaAnalysis.totalApiFields || 0}</div>
                        <div class="summary-label">API Fields</div>
                    </div>
                    <div class="summary-card">
                        <div class="summary-number">${schemaAnalysis.totalBqFields || 0}</div>
                        <div class="summary-label">BigQuery Fields</div>
                    </div>
                    <div class="summary-card matches">
                        <div class="summary-number">${commonFields.length}</div>
                        <div class="summary-label">Common Fields</div>
                    </div>
                    <div class="summary-card missing">
                        <div class="summary-number">${apiOnlyFields.length}</div>
                        <div class="summary-label">API Only</div>
                    </div>
                    <div class="summary-card missing">
                        <div class="summary-number">${bqOnlyFields.length}</div>
                        <div class="summary-label">BigQuery Only</div>
                    </div>
                `;
            }

            const columnComparisonGrid = document.getElementById('api-column-comparison-grid');
            if (columnComparisonGrid) {
                let commonFieldsHTML = '<div class="column-list"><h4 style="color: #27ae60;">🤝 Common Fields</h4>';
                if (commonFields.length > 0) {
                    commonFields.forEach(field => {
                        const isPrimaryKeyCandidate = primaryKeyCandidates.includes(field);
                        const icon = isPrimaryKeyCandidate ? '🔑' : '📋';
                        const cssClass = isPrimaryKeyCandidate ? 'primary-key' : 'common';
                        commonFieldsHTML += `<div class="column-item ${cssClass}">${icon} ${field}</div>`;
                    });
                } else {
                    commonFieldsHTML += '<div class="column-item">No common fields found</div>';
                }
                commonFieldsHTML += '</div>';

                let apiOnlyHTML = '<div class="column-list"><h4 style="color: #e74c3c;">🔗 API-Only Fields</h4>';
                if (apiOnlyFields.length > 0) {
                    apiOnlyFields.forEach(field => {
                        apiOnlyHTML += `<div class="column-item json-only">🔗 ${field}</div>`;
                    });
                } else {
                    apiOnlyHTML += '<div class="column-item">No API-only fields</div>';
                }
                apiOnlyHTML += '</div>';

                let bqOnlyHTML = '<div class="column-list"><h4 style="color: #f39c12;">🗄️ BigQuery-Only Fields</h4>';
                if (bqOnlyFields.length > 0) {
                    bqOnlyFields.forEach(field => {
                        bqOnlyHTML += `<div class="column-item bq-only">🗄️ ${field}</div>`;
                    });
                } else {
                    bqOnlyHTML += '<div class="column-item">No BigQuery-only fields</div>';
                }
                bqOnlyHTML += '</div>';

                columnComparisonGrid.innerHTML = commonFieldsHTML + apiOnlyHTML + bqOnlyHTML;
            }
        }

        function populateApiComparisonTab(comparisonResults, summary, metadata) {
            const primaryKeyUsed = summary?.primaryKeyUsed || metadata?.primaryKey || 'unknown';
            const sourceCount = summary.totalRecordsInFile || 0;
            const uniqueCount = summary.uniqueSourceRecords || 0;
            const targetCount = summary.targetRecords || 0;
            const matchCount = summary.recordsReachedTarget || 0;
            const failedCount = summary.recordsFailedToReachTarget || 0;
            const successRate = summary.pipelineSuccessRate || '0.0';

            const strategyInfo = document.getElementById('api-strategy-info');
            if (strategyInfo) {
                strategyInfo.innerHTML = `
                    <div class="strategy-title">⚙️ API-Based Comparison</div>
                    <div class="strategy-description">Analyzing data transfer from API Source (${sourceCount} records) → BigQuery Target (${targetCount} records) using primary key: <strong>${primaryKeyUsed}</strong></div>
                    <ul class="insight-list">
                        <li>Using primary key: <strong>${primaryKeyUsed}</strong> (validated to exist in both systems)</li>
                        <li>Schema compatibility: ${summary.schemaCompatibility || 'Unknown'}% (${summary.commonFieldsCount || 0} common fields)</li>
                        <li>Pipeline success rate: ${successRate}% (${matchCount}/${uniqueCount} unique records found in target)</li>
                        <li>Field analysis: ${summary.fieldsAnalyzed || 0} common fields analyzed across ${matchCount} matched records</li>
                    </ul>
                `;
            }

            const comparisonSummary = document.getElementById('api-comparison-summary');
            if (comparisonSummary) {
                comparisonSummary.innerHTML = `
                    <div class="summary-card">
                        <div class="summary-number">${uniqueCount}</div>
                        <div class="summary-label">Unique Source Records</div>
                    </div>
                    <div class="summary-card matches">
                        <div class="summary-number">${matchCount}</div>
                        <div class="summary-label">Found in Target</div>
                    </div>
                    <div class="summary-card missing">
                        <div class="summary-number">${failedCount}</div>
                        <div class="summary-label">Not in Target</div>
                    </div>
                    <div class="summary-card differences">
                        <div class="summary-number">${summary.totalFieldIssues || 0}</div>
                        <div class="summary-label">Field Quality Issues</div>
                    </div>
                    <div class="summary-card ${parseFloat(successRate) >= 80 ? 'matches' : 'warning'}">
                        <div class="summary-number">${successRate}%</div>
                        <div class="summary-label">Pipeline Success Rate</div>
                    </div>
                `;
            }

            const comparisonDetails = document.getElementById('api-comparison-details');
            if (comparisonDetails) {
                comparisonDetails.innerHTML = `
                    <div style="background: #f0f8ff; padding: 20px; border-radius: 8px; margin-bottom: 20px; border-left: 4px solid #3498db;">
                        <h4 style="color: #2c3e50; margin-bottom: 15px;">📊 API Pipeline Validation Analysis</h4>
                        <div style="display: grid; grid-template-columns: 1fr 1fr; gap: 20px;">
                            <div>
                                <h5 style="color: #27ae60; margin-bottom: 10px;">✅ Successfully Transferred Records</h5>
                                <p><strong>Count:</strong> ${matchCount} out of ${uniqueCount} unique records</p>
                                <p><strong>Success Rate:</strong> ${successRate}%</p>
                            </div>
                            <div>
                                <h5 style="color: #e74c3c; margin-bottom: 10px;">❌ Failed to Transfer Records</h5>
                                <p><strong>Count:</strong> ${failedCount} records didn't reach target</p>
                                <p><strong>Impact:</strong> ${failedCount > 0 ? 'API pipeline has gaps - investigation needed' : 'Perfect data transfer'}</p>
                            </div>
                        </div>
                    </div>
                `;
            }
        }

// DIRECT API FIELD ANALYSIS DISPLAY - Replace populateApiFieldWiseTab function
function populateApiFieldWiseTab(fieldWiseAnalysis, summary) {
    if (!fieldWiseAnalysis || !fieldWiseAnalysis.fieldComparison) {
        const fieldWiseSummary = document.getElementById('api-field-wise-summary');
        if (fieldWiseSummary) {
            fieldWiseSummary.innerHTML = '<div class="summary-card warning"><div class="summary-number">❌</div><div class="summary-label">Field Analysis Not Available</div></div>';
        }
        return;
    }

    const fieldComparisons = fieldWiseAnalysis.fieldComparison;
    const totalFields = fieldWiseAnalysis.fieldsAnalyzed || 0;
    const perfectFields = fieldWiseAnalysis.perfectFields || 0;
    const problematicFields = fieldWiseAnalysis.problematicFields || 0;
    const totalIssues = fieldWiseAnalysis.totalFieldIssues || 0;
    const recordsAnalyzed = fieldWiseAnalysis.recordsAnalyzed || 0;

    const fieldWiseSummary = document.getElementById('api-field-wise-summary');
    if (fieldWiseSummary) {
        fieldWiseSummary.innerHTML = `
            <div class="summary-card">
                <div class="summary-number">${totalFields}</div>
                <div class="summary-label">Fields Analyzed</div>
            </div>
            <div class="summary-card matches">
                <div class="summary-number">${perfectFields}</div>
                <div class="summary-label">Perfect Fields</div>
            </div>
            <div class="summary-card ${problematicFields > 0 ? 'warning' : 'pass'}">
                <div class="summary-number">${problematicFields}</div>
                <div class="summary-label">Fields with Issues</div>
            </div>
            <div class="summary-card ${totalIssues > 0 ? 'missing' : 'matches'}">
                <div class="summary-number">${totalIssues}</div>
                <div class="summary-label">Total Quality Issues</div>
            </div>
            <div class="summary-card">
                <div class="summary-number">${recordsAnalyzed}</div>
                <div class="summary-label">Records Analyzed</div>
            </div>
        `;
    }

    const fieldWiseDetails = document.getElementById('api-field-wise-details');
    if (fieldWiseDetails) {
        if (fieldComparisons.length === 0) {
            fieldWiseDetails.innerHTML = '<p>No field comparisons performed. This usually means no matching records were found to analyze.</p>';
            return;
        }

        let detailHTML = `
            <div style="background: #f0f8ff; padding: 15px; border-radius: 8px; margin-bottom: 20px; border-left: 4px solid #3498db;">
                <h4 style="color: #2c3e50; margin-bottom: 10px;">🔬 API Field-by-Field Analysis with Sample Records</h4>
                <p>Detailed comparison of ${totalFields} common columns for ${recordsAnalyzed} matched records. Sample data matches and mismatches are displayed directly below each field.</p>
            </div>
            <div class="field-comparison-grid">
        `;

        fieldComparisons.forEach(field => {
            const cardClass = field.error ? 'warning' : field.differences === 0 ? 'perfect' : 'issues';
            const statusClass = field.error ? 'warning' : field.differences === 0 ? 'perfect' : 'issues';
            const statusText = field.error ? '⚠️ Error' : field.differences === 0 ? '✅ Perfect' : `❌ ${field.differences} Issues`;

            detailHTML += `
                <div class="field-comparison-card ${cardClass}">
                    <div class="field-header">
                        <div class="field-name">🔗 ${field.fieldName}</div>
                        <div class="field-status ${statusClass}">${statusText}</div>
                    </div>
                    <div class="field-metrics">
                        <div class="field-metric">
                            <div class="field-metric-number">${field.totalRecords || 0}</div>
                            <div class="field-metric-label">Records</div>
                        </div>
                        <div class="field-metric">
                            <div class="field-metric-number" style="color: #27ae60;">${field.perfectMatches || 0}</div>
                            <div class="field-metric-label">Matches</div>
                        </div>
                        <div class="field-metric">
                            <div class="field-metric-number" style="color: #e74c3c;">${field.differences || 0}</div>
                            <div class="field-metric-label">Differences</div>
                        </div>
                        <div class="field-metric">
                            <div class="field-metric-number">${field.matchRate || '0.0'}%</div>
                            <div class="field-metric-label">Quality Rate</div>
                        </div>
                    </div>

                    ${generateDirectSampleRecordsDisplay(field, 'API')}
                </div>
            `;
        });

        detailHTML += `</div>`;
        fieldWiseDetails.innerHTML = detailHTML;
    }
}

// ENHANCED SAMPLE RECORDS DISPLAY - Replace the existing generateSampleRecordsDisplay function
function generateSampleRecordsDisplay(field, sourceType) {
    if (!field.allComparisons || field.allComparisons.length === 0) {
        return `
            <div style="margin-top: 15px; padding: 12px; background: #f8f9fa; border-radius: 6px; text-align: center; color: #6c757d; font-style: italic; border: 2px dashed #dee2e6;">
                📋 No sample records available for this field
            </div>
        `;
    }

    const matches = field.allComparisons.filter(r => r.comparison_result === 'MATCH').slice(0, 5);
    const differs = field.allComparisons.filter(r => r.comparison_result === 'DIFFER').slice(0, 5);
    const fieldId = field.fieldName.replace(/[^a-zA-Z0-9]/g, '_');

    let sampleHTML = `
        <div class="field-samples">
            <button
                class="toggle-samples-btn"
                onclick="toggleSampleRecords('${fieldId}', this)"
                style="background: linear-gradient(135deg, #3498db 0%, #2980b9 100%); color: white; border: none; padding: 8px 15px; border-radius: 6px; font-size: 0.8rem; font-weight: 600; cursor: pointer; box-shadow: 0 2px 6px rgba(52, 152, 219, 0.3);"
            >
                📊 View Sample Records (${field.allComparisons.length})
            </button>

            <div id="samples_${fieldId}" style="display: none; margin-top: 15px;">
    `;

    // Enhanced Sample Data Comparison Table (matching screenshot)
    if (matches.length > 0 || differs.length > 0) {
        const allSamples = [...matches, ...differs].slice(0, 8); // Show up to 8 total records

        sampleHTML += `
            <div style="background: #f8fff8; border-radius: 12px; padding: 20px; margin-bottom: 20px; border-left: 4px solid #3498db;">
                <h4 style="color: #2c3e50; margin-bottom: 15px; display: flex; align-items: center; gap: 8px;">
                    📊 Sample Data Comparison
                </h4>
                <div style="overflow-x: auto; background: white; border-radius: 8px; border: 1px solid #e9ecef;">
                    <table style="width: 100%; border-collapse: collapse; font-size: 0.85rem;">
                        <thead>
                            <tr style="background: #f8f9fa;">
                                <th style="padding: 12px; text-align: left; font-weight: 600; color: #2c3e50; border-bottom: 2px solid #dee2e6;">RECORD KEY</th>
                                <th style="padding: 12px; text-align: left; font-weight: 600; color: #2c3e50; border-bottom: 2px solid #dee2e6;">${sourceType.toUpperCase()} VALUE</th>
                                <th style="padding: 12px; text-align: left; font-weight: 600; color: #2c3e50; border-bottom: 2px solid #dee2e6;">BIGQUERY VALUE</th>
                                <th style="padding: 12px; text-align: center; font-weight: 600; color: #2c3e50; border-bottom: 2px solid #dee2e6;">STATUS</th>
                            </tr>
                        </thead>
                        <tbody>
        `;

        allSamples.forEach((record, index) => {
            const jsonValue = record.json_value || 'NULL';
            const bqValue = record.bq_value || 'NULL';
            const keyValue = record.record_key || 'Unknown';
            const isMatch = record.comparison_result === 'MATCH';
            const rowColor = index % 2 === 0 ? '#ffffff' : '#f8f9fa';

            sampleHTML += `
                <tr style="background: ${rowColor};">
                    <td style="padding: 10px 12px; font-family: monospace; font-size: 0.8rem; color: #2c3e50; font-weight: 600; border-bottom: 1px solid #e9ecef;">${keyValue}</td>
                    <td style="padding: 10px 12px; font-family: monospace; font-size: 0.8rem; color: ${isMatch ? '#155724' : '#721c24'}; border-bottom: 1px solid #e9ecef;">${jsonValue}</td>
                    <td style="padding: 10px 12px; font-family: monospace; font-size: 0.8rem; color: ${isMatch ? '#155724' : '#721c24'}; border-bottom: 1px solid #e9ecef;">${bqValue}</td>
                    <td style="padding: 10px 12px; text-align: center; border-bottom: 1px solid #e9ecef;">
                        ${isMatch ?
                            '<span style="color: #27ae60; font-weight: 600; background: #d4edda; padding: 4px 8px; border-radius: 12px; font-size: 0.75rem;">✅ MATCH</span>' :
                            '<span style="color: #e74c3c; font-weight: 600; background: #f8d7da; padding: 4px 8px; border-radius: 12px; font-size: 0.75rem;">❌ DIFFER</span>'
                        }
                    </td>
                </tr>
            `;
        });

        sampleHTML += `
                        </tbody>
                    </table>
                </div>
            </div>
        `;
    }

    // Enhanced Sample Differences Found Section (matching screenshot)
    if (differs.length > 0) {
        sampleHTML += `
            <div style="background: #fff8e1; border-radius: 12px; padding: 20px; margin-bottom: 15px; border-left: 4px solid #ff9800;">
                <h4 style="color: #e65100; margin-bottom: 15px; display: flex; align-items: center; gap: 8px;">
                    ⚠️ Sample Differences Found
                </h4>
        `;

        differs.slice(0, 3).forEach((record, index) => {
            const jsonValue = record.json_value || 'NULL';
            const bqValue = record.bq_value || 'NULL';
            const keyValue = record.record_key || 'Unknown';

            sampleHTML += `
                <div style="background: #fff3e0; border: 1px solid #ffcc02; border-radius: 8px; padding: 15px; margin-bottom: ${index < differs.slice(0, 3).length - 1 ? '12px' : '0'}; font-family: monospace; font-size: 0.85rem;">
                    <div style="margin-bottom: 8px;"><strong style="color: #e65100;">Key:</strong> <span style="color: #2c3e50;">${keyValue}</span></div>
                    <div style="margin-bottom: 8px;"><strong style="color: #e65100;">${sourceType}:</strong> <span style="color: #d84315;">${jsonValue}</span></div>
                    <div><strong style="color: #e65100;">BigQuery:</strong> <span style="color: #d84315;">${bqValue}</span></div>
                </div>
            `;
        });

        sampleHTML += `</div>`;
    }

    // Perfect field celebration
    if (field.differences === 0 && field.perfectMatches > 0) {
        sampleHTML += `
            <div style="text-align: center; padding: 20px; background: linear-gradient(135deg, #e8f5e9 0%, #c8e6c9 100%); border-radius: 12px; color: #1b5e20; font-weight: 600; margin: 15px 0; border: 2px solid #4caf50;">
                🎉 Perfect Field Quality - All ${field.totalRecords} records match exactly!
                <div style="font-size: 0.85rem; margin-top: 8px; font-weight: normal; opacity: 0.9;">100% data integrity between ${sourceType} and BigQuery</div>
            </div>
        `;
    }

    sampleHTML += `
            </div>
        </div>
    `;

    return sampleHTML;
}
// FIXED Toggle function for sample records
function toggleSampleRecords(fieldId, buttonElement) {
    const samplesDiv = document.getElementById(`samples_${fieldId}`);

    if (samplesDiv && buttonElement) {
        if (samplesDiv.style.display === 'none') {
            samplesDiv.style.display = 'block';
            buttonElement.innerHTML = '📋 Hide Sample Records';
            buttonElement.style.background = 'linear-gradient(135deg, #95a5a6 0%, #7f8c8d 100%)';

            // Smooth scroll to show the opened section
            setTimeout(() => {
                samplesDiv.scrollIntoView({
                    behavior: 'smooth',
                    block: 'nearest'
                });
            }, 100);

        } else {
            samplesDiv.style.display = 'none';
            const totalSamples = samplesDiv.querySelectorAll('table tbody tr').length;
            buttonElement.innerHTML = `📊 View Sample Records (${totalSamples > 0 ? totalSamples : 'Available'})`;
            buttonElement.style.background = 'linear-gradient(135deg, #3498db 0%, #2980b9 100%)';
        }
    }
}

        function populateApiDuplicatesTab(duplicatesAnalysis, summary) {
            if (!duplicatesAnalysis) {
                const duplicatesSummary = document.getElementById('api-duplicates-summary');
                if (duplicatesSummary) {
                    duplicatesSummary.innerHTML = '<div class="summary-card warning"><div class="summary-number">❌</div><div class="summary-label">Analysis Failed</div></div>';
                }
                return;
            }

            const apiDuplicates = duplicatesAnalysis.apiDuplicates || { duplicateCount: 0, totalDuplicateRecords: 0 };
            const bqDuplicates = duplicatesAnalysis.bqDuplicates || { duplicateCount: 0, totalDuplicateRecords: 0 };
            const crossSystem = duplicatesAnalysis.crossSystemAnalysis || {};
            const duplicatesSummaryData = duplicatesAnalysis.summary || {};

            const duplicatesSummary = document.getElementById('api-duplicates-summary');
            if (duplicatesSummary) {
                duplicatesSummary.innerHTML = `
                    <div class="summary-card ${apiDuplicates.duplicateCount > 0 ? 'warning' : 'pass'}">
                        <div class="summary-number">${apiDuplicates.duplicateCount}</div>
                        <div class="summary-label">API Duplicate Keys</div>
                    </div>
                    <div class="summary-card ${bqDuplicates.duplicateCount > 0 ? 'warning' : 'pass'}">
                        <div class="summary-number">${bqDuplicates.duplicateCount}</div>
                        <div class="summary-label">BigQuery Duplicate Keys</div>
                    </div>
                    <div class="summary-card ${crossSystem.commonDuplicateKeys?.length > 0 ? 'missing' : 'pass'}">
                        <div class="summary-number">${crossSystem.commonDuplicateKeys?.length || 0}</div>
                        <div class="summary-label">Common Duplicates</div>
                    </div>
                    <div class="summary-card ${duplicatesSummaryData.bothSystemsClean ? 'matches' : 'warning'}">
                        <div class="summary-number">${duplicatesSummaryData.dataQualityScore || 'Unknown'}</div>
                        <div class="summary-label">Data Quality Score</div>
                    </div>
                    <div class="summary-card">
                        <div class="summary-number">${(apiDuplicates.totalDuplicateRecords || 0) + (bqDuplicates.totalDuplicateRecords || 0)}</div>
                        <div class="summary-label">Total Duplicate Records</div>
                    </div>
                `;
            }

            const duplicatesDetails = document.getElementById('api-duplicates-details');
            if (duplicatesDetails) {
                if (duplicatesSummaryData.bothSystemsClean) {
                    duplicatesDetails.innerHTML = `
                        <div style="text-align: center; padding: 40px; background: #d4edda; border-radius: 8px; color: #155724;">
                            <h3 style="margin-bottom: 15px;">✅ Excellent Data Quality in Both Systems!</h3>
                            <p style="margin-bottom: 10px;">Both API source and BigQuery target have clean, unique primary key values.</p>
                            <p style="font-style: italic;">This is ideal for data processing and ensures accurate comparisons across systems.</p>
                        </div>
                    `;
                    return;
                }

                let detailHTML = `
                    <div style="background: #f0f8ff; padding: 20px; border-radius: 8px; margin-bottom: 25px; border-left: 4px solid #3498db;">
                        <h4 style="color: #2c3e50; margin-bottom: 15px;">🔍 API-BigQuery Duplicates Analysis</h4>
                        <div style="display: grid; grid-template-columns: 1fr 1fr; gap: 25px;">
                            <div>
                                <h5 style="color: #3498db; margin-bottom: 12px;">🔗 API Source System</h5>
                                <p><strong>Duplicate Keys:</strong> ${apiDuplicates.duplicateCount}</p>
                                <p><strong>Affected Records:</strong> ${apiDuplicates.totalDuplicateRecords}</p>
                                <p><strong>Status:</strong> <span style="color: ${apiDuplicates.duplicateCount === 0 ? '#27ae60' : '#e74c3c'};">${apiDuplicates.duplicateCount === 0 ? '✅ Clean' : '⚠️ Has Duplicates'}</span></p>
                            </div>
                            <div>
                                <h5 style="color: #2980b9; margin-bottom: 12px;">🗄️ BigQuery Target System</h5>
                                <p><strong>Duplicate Keys:</strong> ${bqDuplicates.duplicateCount}</p>
                                <p><strong>Affected Records:</strong> ${bqDuplicates.totalDuplicateRecords}</p>
                                <p><strong>Status:</strong> <span style="color: ${bqDuplicates.duplicateCount === 0 ? '#27ae60' : '#e74c3c'};">${bqDuplicates.duplicateCount === 0 ? '✅ Clean' : '⚠️ Has Duplicates'}</span></p>
                            </div>
                        </div>
                    </div>
                `;

                if (crossSystem.commonDuplicateKeys && crossSystem.commonDuplicateKeys.length > 0) {
                    detailHTML += `
                        <div style="background: #fff3cd; padding: 20px; border-radius: 8px; margin-bottom: 20px; border-left: 4px solid #ffc107;">
                            <h5 style="color: #856404; margin-bottom: 15px;">🚨 Critical: Duplicates Found in BOTH Systems</h5>
                            <p style="margin-bottom: 15px;"><strong>Impact:</strong> ${crossSystem.commonDuplicateKeys.length} duplicate key(s) exist in both API and BigQuery systems.</p>
                            <div style="background: white; padding: 15px; border-radius: 6px;">
                                <h6 style="margin-bottom: 10px;">Common Duplicate Keys:</h6>
                                <div style="font-family: monospace; font-size: 0.9rem;">
                                    ${crossSystem.commonDuplicateKeys.slice(0, 10).map(key =>
                                        `<span style="background: #f8d7da; color: #721c24; padding: 3px 8px; margin: 2px; border-radius: 4px; display: inline-block;">${key}</span>`
                                    ).join(' ')}
                                </div>
                            </div>
                        </div>
                    `;
                }

                duplicatesDetails.innerHTML = detailHTML;
            }
        }

        // Enhanced Excel Export for API Results
        function exportApiResultsToExcel() {
            if (!globalApiResults) {
                alert('No API comparison results available for export. Please run an API comparison first.');
                return;
            }

            try {
                console.log('Starting comprehensive API vs BQ Excel export...');

                const wb = XLSX.utils.book_new();

                // Sheet 1: Executive Summary
                const summaryData = [
                    ['API vs BigQuery ETL Validation Report', '', '', '', ''],
                    ['Generated:', new Date().toLocaleString(), '', '', ''],
                    ['Primary Key Used:', globalApiResults.primaryKeyUsed || 'N/A', '', '', ''],
                    ['API Endpoint:', globalApiResults.metadata?.url || 'N/A', '', '', ''],
                    ['Authentication Type:', globalApiResults.metadata?.authType || 'N/A', '', '', ''],
                    ['', '', '', '', ''],
                    ['EXECUTIVE SUMMARY', '', '', '', ''],
                    ['Metric', 'Value', 'Status', 'Impact', 'Notes'],
                    ['Pipeline Success Rate', (globalApiResults.summary?.pipelineSuccessRate || '0') + '%',
                     parseFloat(globalApiResults.summary?.pipelineSuccessRate || 0) >= 90 ? 'Excellent' :
                     parseFloat(globalApiResults.summary?.pipelineSuccessRate || 0) >= 70 ? 'Good' : 'Needs Attention', 'Business Critical', 'API to BQ transfer rate'],
                    ['Total API Records', globalApiResults.summary?.totalRecordsInFile || 0, 'Info', 'Volume', 'From API response'],
                    ['Records Reached Target', globalApiResults.summary?.recordsReachedTarget || 0, 'Info', 'Success', 'Found in BigQuery'],
                    ['Failed to Reach Target', globalApiResults.summary?.recordsFailedToReachTarget || 0,
                     (globalApiResults.summary?.recordsFailedToReachTarget || 0) === 0 ? 'Perfect' : 'Review Required', 'Data Quality', 'Missing from BQ'],
                    ['Schema Compatibility', globalApiResults.summary?.schemaCompatibility || 'N/A', 'Info', 'Integration', 'Field matching %'],
                    ['Field Quality Issues', globalApiResults.summary?.totalFieldIssues || 0,
                     (globalApiResults.summary?.totalFieldIssues || 0) === 0 ? 'Perfect' : 'Review Required', 'Data Integrity', 'Value mismatches'],
                    ['API Authentication Status', globalApiResults.metadata?.authenticationStatus || 'Unknown', 'Info', 'Security', 'Auth validation'],
                    ['API Response Time', (globalApiResults.metadata?.responseTime || 'N/A') + 'ms', 'Info', 'Performance', 'API latency']
                ];

                const summarySheet = XLSX.utils.aoa_to_sheet(summaryData);
                XLSX.utils.book_append_sheet(wb, summarySheet, 'Executive Summary');

                const timestamp = new Date().toISOString().replace(/[:.]/g, '-').split('T');
                const filename = `API_vs_BQ_Validation_Report_${timestamp[0]}_${timestamp[1].split('.')[0]}.xlsx`;
                XLSX.writeFile(wb, filename);

                console.log(`API vs BQ Excel report exported: ${filename}`);

                const exportButton = document.getElementById('exportApiToExcel');
                const originalText = exportButton.innerHTML;
                exportButton.innerHTML = '✅ Exported Successfully!';
                exportButton.style.background = '#27ae60';

                setTimeout(() => {
                    exportButton.innerHTML = originalText;
                    exportButton.style.background = '';
                }, 3000);

            } catch (error) {
                console.error('API Excel export failed:', error);
                alert('Excel export failed: ' + error.message);
            }
        }

        // ===========================================
        // JSON vs BQ RESULTS FUNCTIONALITY
        // ===========================================

        function showResultsTab(tabId) {
            const resultsTabs = document.querySelectorAll('.results-tab-content');
            resultsTabs.forEach(tab => tab.classList.remove('active'));

            const resultsTabButtons = document.querySelectorAll('.results-tab-button');
            resultsTabButtons.forEach(button => button.classList.remove('active'));

            const selectedTab = document.getElementById(tabId + '-tab');
            if (selectedTab) selectedTab.classList.add('active');

            const activeTabButton = event.target.closest('.results-tab-button');
            if (activeTabButton) activeTabButton.classList.add('active');

            console.log(`Switched to results tab: ${tabId}`);
        }

        function displayComparisonResults(results) {
            console.log('Displaying results:', results);

            globalComparisonResults = results;

            const exportButton = document.getElementById('exportToExcel');
            if (exportButton) {
                exportButton.disabled = false;
            }

            populateRecordCountTab(results.recordCounts, results.summary);
            populateColumnNamesTabComplete(results.schemaAnalysis);
            populateComparisonTabComplete(results.comparisonResults, results.summary, results.metadata);
            populateFieldWiseTabComplete(results.fieldWiseAnalysis, results.summary);
            populateDuplicatesTabEnhanced(results.duplicatesAnalysis, results.summary);
        }

        function populateRecordCountTab(recordCounts, summary) {
            const jsonTotal = recordCounts?.jsonDetails?.totalRecords || summary?.totalRecordsInFile || 0;
            const bqTotal = recordCounts?.bqDetails?.totalRecords || summary?.targetRecords || 0;
            const jsonUnique = recordCounts?.jsonDetails?.uniquePrimaryKeys || summary?.uniqueSourceRecords || 0;
            const bqUnique = recordCounts?.bqDetails?.uniquePrimaryKeys || 0;
            const jsonNulls = recordCounts?.jsonDetails?.nullPrimaryKeys || 0;
            const bqNulls = recordCounts?.bqDetails?.nullPrimaryKeys || 0;
            const jsonDuplicates = recordCounts?.jsonDetails?.duplicateRecords || summary?.duplicateRecordsInFile || 0;

            const recordCountSummary = document.getElementById('record-count-summary');
            if (recordCountSummary) {
                recordCountSummary.innerHTML = `
                    <div class="summary-card">
                        <div class="summary-number">${jsonTotal.toLocaleString()}</div>
                        <div class="summary-label">JSON Total Records</div>
                    </div>
                    <div class="summary-card">
                        <div class="summary-number">${bqTotal.toLocaleString()}</div>
                        <div class="summary-label">BigQuery Total Records</div>
                    </div>
                    <div class="summary-card matches">
                        <div class="summary-number">${jsonUnique.toLocaleString()}</div>
                        <div class="summary-label">JSON Unique Keys</div>
                    </div>
                    <div class="summary-card matches">
                        <div class="summary-number">${bqUnique.toLocaleString()}</div>
                        <div class="summary-label">BigQuery Unique Keys</div>
                    </div>
                    <div class="summary-card ${jsonDuplicates > 0 ? 'warning' : 'pass'}">
                        <div class="summary-number">${jsonDuplicates.toLocaleString()}</div>
                        <div class="summary-label">JSON Duplicates</div>
                    </div>
                    <div class="summary-card warning">
                        <div class="summary-number">${jsonNulls + bqNulls}</div>
                        <div class="summary-label">Total Null Keys</div>
                    </div>
                `;
            }

            const recordCountDetails = document.getElementById('record-count-details');
            if (recordCountDetails) {
                const primaryKeyField = recordCounts?.jsonDetails?.primaryKeyField || summary?.primaryKeyUsed || 'custom field';

                recordCountDetails.innerHTML = `
                    <div style="background: #e8f5e8; padding: 15px; border-radius: 8px; margin-bottom: 20px; border-left: 4px solid #27ae60;">
                        <h4 style="color: #2c3e50; margin-bottom: 10px;">✅ Primary Key Analysis</h4>
                        <p><strong>Primary Key Used:</strong> <code>${primaryKeyField}</code> (supports any custom field)</p>
                    </div>
                    <div style="display: grid; grid-template-columns: 1fr 1fr; gap: 30px;">
                        <div>
                            <h4 style="color: #3498db; margin-bottom: 15px;">📄 JSON Source Analysis</h4>
                            <table style="width: 100%; font-size: 0.9rem;">
                                <tbody>
                                    <tr><td><strong>Total Records:</strong></td><td>${jsonTotal.toLocaleString()}</td></tr>
                                    <tr><td><strong>Unique Primary Keys:</strong></td><td>${jsonUnique.toLocaleString()}</td></tr>
                                    <tr><td><strong>Duplicate Records:</strong></td><td style="color: ${jsonDuplicates > 0 ? '#f39c12' : '#27ae60'}; font-weight: 600;">${jsonDuplicates.toLocaleString()} ${jsonDuplicates > 0 ? '⚠️' : '✅'}</td></tr>
                                    <tr><td><strong>Primary Key Field:</strong></td><td><code>${primaryKeyField}</code></td></tr>
                                </tbody>
                            </table>
                        </div>
                        <div>
                            <h4 style="color: #2980b9; margin-bottom: 15px;">🗄️ BigQuery Target Analysis</h4>
                            <table style="width: 100%; font-size: 0.9rem;">
                                <tbody>
                                    <tr><td><strong>Total Records:</strong></td><td>${bqTotal.toLocaleString()}</td></tr>
                                    <tr><td><strong>Unique Primary Keys:</strong></td><td>${bqUnique.toLocaleString()}</td></tr>
                                    <tr><td><strong>Primary Key Field:</strong></td><td><code>${primaryKeyField}</code></td></tr>
                                </tbody>
                            </table>
                        </div>
                    </div>
                `;
            }
        }

        function populateColumnNamesTabComplete(schemaAnalysis) {
            if (!schemaAnalysis) {
                const columnNamesSummary = document.getElementById('column-names-summary');
                if (columnNamesSummary) {
                    columnNamesSummary.innerHTML = '<div class="summary-card warning"><div class="summary-number">⚠</div><div class="summary-label">Schema Analysis Failed</div></div>';
                }
                return;
            }

            const commonFields = schemaAnalysis.commonFields || [];
            const jsonOnlyFields = schemaAnalysis.jsonOnlyFields || [];
            const bqOnlyFields = schemaAnalysis.bqOnlyFields || [];
            const primaryKeyCandidates = schemaAnalysis.primaryKeyCandidates || [];

            const columnNamesSummary = document.getElementById('column-names-summary');
            if (columnNamesSummary) {
                columnNamesSummary.innerHTML = `
                    <div class="summary-card">
                        <div class="summary-number">${schemaAnalysis.totalJsonFields || 0}</div>
                        <div class="summary-label">JSON Fields</div>
                    </div>
                    <div class="summary-card">
                        <div class="summary-number">${schemaAnalysis.totalBqFields || 0}</div>
                        <div class="summary-label">BigQuery Fields</div>
                    </div>
                    <div class="summary-card matches">
                        <div class="summary-number">${commonFields.length}</div>
                        <div class="summary-label">Common Fields</div>
                    </div>
                    <div class="summary-card missing">
                        <div class="summary-number">${jsonOnlyFields.length}</div>
                        <div class="summary-label">JSON Only</div>
                    </div>
                    <div class="summary-card missing">
                        <div class="summary-number">${bqOnlyFields.length}</div>
                        <div class="summary-label">BigQuery Only</div>
                    </div>
                `;
            }

            const columnComparisonGrid = document.getElementById('column-comparison-grid');
            if (columnComparisonGrid) {
                let commonFieldsHTML = '<div class="column-list"><h4 style="color: #27ae60;">🤝 Common Fields</h4>';
                if (commonFields.length > 0) {
                    commonFields.forEach(field => {
                        const isPrimaryKeyCandidate = primaryKeyCandidates.includes(field);
                        const icon = isPrimaryKeyCandidate ? '🔑' : '📋';
                        const cssClass = isPrimaryKeyCandidate ? 'primary-key' : 'common';
                        commonFieldsHTML += `<div class="column-item ${cssClass}">${icon} ${field}</div>`;
                    });
                } else {
                    commonFieldsHTML += '<div class="column-item">No common fields found</div>';
                }
                commonFieldsHTML += '</div>';

                let jsonOnlyHTML = '<div class="column-list"><h4 style="color: #e74c3c;">📄 JSON-Only Fields</h4>';
                if (jsonOnlyFields.length > 0) {
                    jsonOnlyFields.forEach(field => {
                        jsonOnlyHTML += `<div class="column-item json-only">📄 ${field}</div>`;
                    });
                } else {
                    jsonOnlyHTML += '<div class="column-item">No JSON-only fields</div>';
                }
                jsonOnlyHTML += '</div>';

                let bqOnlyHTML = '<div class="column-list"><h4 style="color: #f39c12;">🗄️ BigQuery-Only Fields</h4>';
                if (bqOnlyFields.length > 0) {
                    bqOnlyFields.forEach(field => {
                        bqOnlyHTML += `<div class="column-item bq-only">🗄️ ${field}</div>`;
                    });
                } else {
                    bqOnlyHTML += '<div class="column-item">No BigQuery-only fields</div>';
                }
                bqOnlyHTML += '</div>';

                columnComparisonGrid.innerHTML = commonFieldsHTML + jsonOnlyHTML + bqOnlyHTML;
            }
        }

        function populateComparisonTabComplete(comparisonResults, summary, metadata) {
            const primaryKeyUsed = summary?.primaryKeyUsed || metadata?.primaryKey || 'unknown';
            const sourceCount = summary.totalRecordsInFile || 0;
            const uniqueCount = summary.uniqueSourceRecords || 0;
            const targetCount = summary.targetRecords || 0;
            const matchCount = summary.recordsReachedTarget || 0;
            const failedCount = summary.recordsFailedToReachTarget || 0;
            const successRate = summary.pipelineSuccessRate || '0.0';

            const strategyInfo = document.getElementById('strategy-info');
            if (strategyInfo) {
                strategyInfo.innerHTML = `
                    <div class="strategy-title">⚙️ Field-Based Comparison</div>
                    <div class="strategy-description">Analyzing data transfer from JSON Source (${sourceCount} records) → BigQuery Target (${targetCount} records) using primary key: <strong>${primaryKeyUsed}</strong></div>
                    <ul class="insight-list">
                        <li>Using primary key: <strong>${primaryKeyUsed}</strong> (validated to exist in both tables)</li>
                        <li>Schema compatibility: ${summary.schemaCompatibility || 'Unknown'}% (${summary.commonFieldsCount || 0} common fields)</li>
                        <li>Pipeline success rate: ${successRate}% (${matchCount}/${uniqueCount} unique records found in target)</li>
                        <li>Field analysis: ${summary.fieldsAnalyzed || 0} common fields analyzed across ${matchCount} matched records</li>
                    </ul>
                `;
            }

            const comparisonSummary = document.getElementById('comparison-summary');
            if (comparisonSummary) {
                comparisonSummary.innerHTML = `
                    <div class="summary-card">
                        <div class="summary-number">${uniqueCount}</div>
                        <div class="summary-label">Unique Source Records</div>
                    </div>
                    <div class="summary-card matches">
                        <div class="summary-number">${matchCount}</div>
                        <div class="summary-label">Found in Target</div>
                    </div>
                    <div class="summary-card missing">
                        <div class="summary-number">${failedCount}</div>
                        <div class="summary-label">Not in Target</div>
                    </div>
                    <div class="summary-card differences">
                        <div class="summary-number">${summary.totalFieldIssues || 0}</div>
                        <div class="summary-label">Field Quality Issues</div>
                    </div>
                    <div class="summary-card ${parseFloat(successRate) >= 80 ? 'matches' : 'warning'}">
                        <div class="summary-number">${successRate}%</div>
                        <div class="summary-label">Pipeline Success Rate</div>
                    </div>
                `;
            }

            const comparisonDetails = document.getElementById('comparison-details');
            if (comparisonDetails) {
                comparisonDetails.innerHTML = `
                    <div style="background: #f0f8ff; padding: 20px; border-radius: 8px; margin-bottom: 20px; border-left: 4px solid #3498db;">
                        <h4 style="color: #2c3e50; margin-bottom: 15px;">📊 Pipeline Validation Analysis</h4>
                        <div style="display: grid; grid-template-columns: 1fr 1fr; gap: 20px;">
                            <div>
                                <h5 style="color: #27ae60; margin-bottom: 10px;">✅ Successfully Transferred Records</h5>
                                <p><strong>Count:</strong> ${matchCount} out of ${uniqueCount} unique records</p>
                                <p><strong>Success Rate:</strong> ${successRate}%</p>
                            </div>
                            <div>
                                <h5 style="color: #e74c3c; margin-bottom: 10px;">❌ Failed to Transfer Records</h5>
                                <p><strong>Count:</strong> ${failedCount} records didn't reach target</p>
                                <p><strong>Impact:</strong> ${failedCount > 0 ? 'Data pipeline has gaps - investigation needed' : 'Perfect data transfer'}</p>
                            </div>
                        </div>
                    </div>
                `;
            }
        }
function populateFieldWiseTabComplete(fieldWiseAnalysis, summary) {
    if (!fieldWiseAnalysis || !fieldWiseAnalysis.fieldComparison) {
        const fieldWiseSummary = document.getElementById('field-wise-summary');
        if (fieldWiseSummary) {
            fieldWiseSummary.innerHTML = '<div class="summary-card warning"><div class="summary-number">❌</div><div class="summary-label">Field Analysis Not Available</div></div>';
        }
        return;
    }

    const fieldComparisons = fieldWiseAnalysis.fieldComparison;
    const totalFields = fieldWiseAnalysis.fieldsAnalyzed || 0;
    const perfectFields = fieldWiseAnalysis.perfectFields || 0;
    const problematicFields = fieldWiseAnalysis.problematicFields || 0;
    const totalIssues = fieldWiseAnalysis.totalFieldIssues || 0;
    const recordsAnalyzed = fieldWiseAnalysis.recordsAnalyzed || 0;

    const fieldWiseSummary = document.getElementById('field-wise-summary');
    if (fieldWiseSummary) {
        fieldWiseSummary.innerHTML = `
            <div class="summary-card">
                <div class="summary-number">${totalFields}</div>
                <div class="summary-label">Fields Analyzed</div>
            </div>
            <div class="summary-card matches">
                <div class="summary-number">${perfectFields}</div>
                <div class="summary-label">Perfect Fields</div>
            </div>
            <div class="summary-card ${problematicFields > 0 ? 'warning' : 'pass'}">
                <div class="summary-number">${problematicFields}</div>
                <div class="summary-label">Fields with Issues</div>
            </div>
            <div class="summary-card ${totalIssues > 0 ? 'missing' : 'matches'}">
                <div class="summary-number">${totalIssues}</div>
                <div class="summary-label">Total Quality Issues</div>
            </div>
            <div class="summary-card">
                <div class="summary-number">${recordsAnalyzed}</div>
                <div class="summary-label">Records Analyzed</div>
            </div>
        `;
    }

    const fieldWiseDetails = document.getElementById('field-wise-details');
    if (fieldWiseDetails) {
        if (fieldComparisons.length === 0) {
            fieldWiseDetails.innerHTML = '<p>No field comparisons performed. This usually means no matching records were found to analyze.</p>';
            return;
        }

        let detailHTML = `
            <div style="background: #f0f8ff; padding: 15px; border-radius: 8px; margin-bottom: 20px; border-left: 4px solid #3498db;">
                <h4 style="color: #2c3e50; margin-bottom: 10px;">🔬 JSON Field-by-Field Analysis with Sample Records</h4>
                <p>Detailed comparison of ${totalFields} common columns for ${recordsAnalyzed} matched records. Sample data matches and mismatches are displayed directly below each field.</p>
            </div>
            <div class="field-comparison-grid">
        `;

        fieldComparisons.forEach(field => {
            const cardClass = field.error ? 'warning' : field.differences === 0 ? 'perfect' : 'issues';
            const statusClass = field.error ? 'warning' : field.differences === 0 ? 'perfect' : 'issues';
            const statusText = field.error ? '⚠️ Error' : field.differences === 0 ? '✅ Perfect' : `❌ ${field.differences} Issues`;

            detailHTML += `
                <div class="field-comparison-card ${cardClass}">
                    <div class="field-header">
                        <div class="field-name">📋 ${field.fieldName}</div>
                        <div class="field-status ${statusClass}">${statusText}</div>
                    </div>
                    <div class="field-metrics">
                        <div class="field-metric">
                            <div class="field-metric-number">${field.totalRecords || 0}</div>
                            <div class="field-metric-label">Records</div>
                        </div>
                        <div class="field-metric">
                            <div class="field-metric-number" style="color: #27ae60;">${field.perfectMatches || 0}</div>
                            <div class="field-metric-label">Matches</div>
                        </div>
                        <div class="field-metric">
                            <div class="field-metric-number" style="color: #e74c3c;">${field.differences || 0}</div>
                            <div class="field-metric-label">Differences</div>
                        </div>
                        <div class="field-metric">
                            <div class="field-metric-number">${field.matchRate || '0.0'}%</div>
                            <div class="field-metric-label">Quality Rate</div>
                        </div>
                    </div>

                    ${generateDirectSampleRecordsDisplay(field, 'JSON')}
                </div>
            `;
        });

        detailHTML += `</div>`;
        fieldWiseDetails.innerHTML = detailHTML;
    }
}
function generateDirectSampleRecordsDisplay(field, sourceType) {
    if (!field.allComparisons || field.allComparisons.length === 0) {
        return `
            <div style="margin-top: 15px; padding: 12px; background: #f8f9fa; border-radius: 6px; text-align: center; color: #6c757d; font-style: italic; border: 2px dashed #dee2e6;">
                📋 No sample records available for this field
            </div>
        `;
    }

    const matches = field.allComparisons.filter(r => r.comparison_result === 'MATCH').slice(0, 5);
    const differs = field.allComparisons.filter(r => r.comparison_result === 'DIFFER').slice(0, 5);

<<<<<<< HEAD
                    detailHTML += `
                        <div class="field-comparison-card ${cardClass}">
                            <div class="field-header">
                                <div class="field-name">📋 ${field.fieldName}</div>
                                <div class="field-status ${statusClass}">${statusText}</div>
                            </div>
                            <div class="field-metrics">
                                <div class="field-metric">
                                    <div class="field-metric-number">${field.totalRecords || 0}</div>
                                    <div class="field-metric-label">Records</div>
                                </div>
                                <div class="field-metric">
                                    <div class="field-metric-number" style="color: #27ae60;">${field.perfectMatches || 0}</div>
                                    <div class="field-metric-label">Matches</div>
                                </div>
                                <div class="field-metric">
                                    <div class="field-metric-number" style="color: #e74c3c;">${field.differences || 0}</div>
                                    <div class="field-metric-label">Differences</div>
                                </div>
                                <div class="field-metric">
                                    <div class="field-metric-number">${field.matchRate || '0.0'}%</div>
                                    <div class="field-metric-label">Quality Rate</div>
                                </div>
                            </div>
                            
                            <!-- FIXED: SAMPLE DATA COMPARISON SECTION -->
                            ${(field.allComparisons && field.allComparisons.length > 0) ? `
                            <div class="field-samples">
                                <h5>📊 Sample Data Comparison</h5>
                                <table class="sample-comparison-table">
                                    <thead>
                                        <tr>
                                            <th>Record Key</th>
                                            <th>JSON Value</th>
                                            <th>BigQuery Value</th>
                                            <th>Status</th>
                                        </tr>
                                    </thead>
                                    <tbody>
                                        ${field.allComparisons.slice(0, 5).map(comparison => `
                                            <tr class="${comparison.comparison_result === 'MATCH' ? 'match-row' : 'differ-row'}">
                                                <td style="font-family: monospace; font-size: 0.8rem;">${comparison.record_key || 'N/A'}</td>
                                                <td style="font-family: monospace; font-size: 0.8rem; max-width: 150px; overflow: hidden; text-overflow: ellipsis;">${comparison.json_value || 'NULL'}</td>
                                                <td style="font-family: monospace; font-size: 0.8rem; max-width: 150px; overflow: hidden; text-overflow: ellipsis;">${comparison.bq_value || 'NULL'}</td>
                                                <td>
                                                    <span style="color: ${comparison.comparison_result === 'MATCH' ? '#27ae60' : '#e74c3c'}; font-weight: 600; font-size: 0.75rem;">
                                                        ${comparison.comparison_result === 'MATCH' ? '✅ MATCH' : '❌ DIFFER'}
                                                    </span>
                                                </td>
                                            </tr>
                                        `).join('')}
                                    </tbody>
                                </table>
                            </div>
                            ` : ''}
                            
                            <!-- SHOW SAMPLE DIFFERENCES IF ANY -->
                            ${(field.sampleDifferences && field.sampleDifferences.length > 0) ? `
                            <div class="field-samples" style="margin-top: 10px;">
                                <h5 style="color: #e74c3c;">⚠️ Sample Differences Found</h5>
                                <div style="background: #fff3cd; padding: 10px; border-radius: 4px; margin-top: 5px;">
                                    ${field.sampleDifferences.slice(0, 3).map(diff => `
                                        <div style="margin-bottom: 8px; padding: 5px; background: white; border-radius: 3px; font-size: 0.8rem;">
                                            <strong>Key:</strong> ${diff.record_key || 'N/A'}<br>
                                            <strong>JSON:</strong> <code>${diff.json_value || 'NULL'}</code><br>
                                            <strong>BigQuery:</strong> <code>${diff.bq_value || 'NULL'}</code>
                                        </div>
                                    `).join('')}
                                </div>
                            </div>
                            ` : ''}
                        </div>
                    `;
                });
=======
    let sampleHTML = `<div style="margin-top: 15px;">`;
>>>>>>> d0303756

    // Always show Sample Data Comparison Table
    if (matches.length > 0 || differs.length > 0) {
        const allSamples = [...matches, ...differs].slice(0, 10); // Show up to 10 total records

        sampleHTML += `
            <div style="background: #f8fff8; border-radius: 12px; padding: 20px; margin-bottom: 20px; border-left: 4px solid #3498db;">
                <h4 style="color: #2c3e50; margin-bottom: 15px; display: flex; align-items: center; gap: 8px;">
                    📊 Sample Data Comparison
                </h4>
                <div style="overflow-x: auto; background: white; border-radius: 8px; border: 1px solid #e9ecef;">
                    <table style="width: 100%; border-collapse: collapse; font-size: 0.85rem;">
                        <thead>
                            <tr style="background: #f8f9fa;">
                                <th style="padding: 12px; text-align: left; font-weight: 600; color: #2c3e50; border-bottom: 2px solid #dee2e6;">RECORD KEY</th>
                                <th style="padding: 12px; text-align: left; font-weight: 600; color: #2c3e50; border-bottom: 2px solid #dee2e6;">${sourceType.toUpperCase()} VALUE</th>
                                <th style="padding: 12px; text-align: left; font-weight: 600; color: #2c3e50; border-bottom: 2px solid #dee2e6;">BIGQUERY VALUE</th>
                                <th style="padding: 12px; text-align: center; font-weight: 600; color: #2c3e50; border-bottom: 2px solid #dee2e6;">STATUS</th>
                            </tr>
                        </thead>
                        <tbody>
        `;

        allSamples.forEach((record, index) => {
            const jsonValue = record.json_value || 'NULL';
            const bqValue = record.bq_value || 'NULL';
            const keyValue = record.record_key || 'Unknown';
            const isMatch = record.comparison_result === 'MATCH';
            const rowColor = index % 2 === 0 ? '#ffffff' : '#f8f9fa';

            sampleHTML += `
                <tr style="background: ${rowColor};">
                    <td style="padding: 10px 12px; font-family: monospace; font-size: 0.8rem; color: #2c3e50; font-weight: 600; border-bottom: 1px solid #e9ecef;">${keyValue}</td>
                    <td style="padding: 10px 12px; font-family: monospace; font-size: 0.8rem; color: ${isMatch ? '#155724' : '#721c24'}; border-bottom: 1px solid #e9ecef;">${jsonValue}</td>
                    <td style="padding: 10px 12px; font-family: monospace; font-size: 0.8rem; color: ${isMatch ? '#155724' : '#721c24'}; border-bottom: 1px solid #e9ecef;">${bqValue}</td>
                    <td style="padding: 10px 12px; text-align: center; border-bottom: 1px solid #e9ecef;">
                        ${isMatch ?
                            '<span style="color: #27ae60; font-weight: 600; background: #d4edda; padding: 4px 8px; border-radius: 12px; font-size: 0.75rem;">✅ MATCH</span>' :
                            '<span style="color: #e74c3c; font-weight: 600; background: #f8d7da; padding: 4px 8px; border-radius: 12px; font-size: 0.75rem;">❌ DIFFER</span>'
                        }
                    </td>
                </tr>
            `;
        });

        sampleHTML += `
                        </tbody>
                    </table>
                </div>
            </div>
        `;
    }

    // Always show Sample Differences Found section if there are differences
    if (differs.length > 0) {
        sampleHTML += `
            <div style="background: #fff8e1; border-radius: 12px; padding: 20px; margin-bottom: 15px; border-left: 4px solid #ff9800;">
                <h4 style="color: #e65100; margin-bottom: 15px; display: flex; align-items: center; gap: 8px;">
                    ⚠️ Sample Differences Found
                </h4>
        `;

        differs.slice(0, 3).forEach((record, index) => {
            const jsonValue = record.json_value || 'NULL';
            const bqValue = record.bq_value || 'NULL';
            const keyValue = record.record_key || 'Unknown';

            sampleHTML += `
                <div style="background: #fff3e0; border: 1px solid #ffcc02; border-radius: 8px; padding: 15px; margin-bottom: ${index < differs.slice(0, 3).length - 1 ? '12px' : '0'}; font-family: monospace; font-size: 0.85rem;">
                    <div style="margin-bottom: 8px;"><strong style="color: #e65100;">Key:</strong> <span style="color: #2c3e50;">${keyValue}</span></div>
                    <div style="margin-bottom: 8px;"><strong style="color: #e65100;">${sourceType}:</strong> <span style="color: #d84315;">${jsonValue}</span></div>
                    <div><strong style="color: #e65100;">BigQuery:</strong> <span style="color: #d84315;">${bqValue}</span></div>
                </div>
            `;
        });

        sampleHTML += `</div>`;
    }

    // Perfect field celebration
    if (field.differences === 0 && field.perfectMatches > 0) {
        sampleHTML += `
            <div style="text-align: center; padding: 20px; background: linear-gradient(135deg, #e8f5e9 0%, #c8e6c9 100%); border-radius: 12px; color: #1b5e20; font-weight: 600; margin: 15px 0; border: 2px solid #4caf50;">
                🎉 Perfect Field Quality - All ${field.totalRecords} records match exactly!
                <div style="font-size: 0.85rem; margin-top: 8px; font-weight: normal; opacity: 0.9;">100% data integrity between ${sourceType} and BigQuery</div>
            </div>
        `;
    }

    sampleHTML += `</div>`;
    return sampleHTML;
}
        function populateDuplicatesTabEnhanced(duplicatesAnalysis, summary) {
            if (!duplicatesAnalysis) {
                const duplicatesSummary = document.getElementById('duplicates-summary');
                if (duplicatesSummary) {
                    duplicatesSummary.innerHTML = '<div class="summary-card warning"><div class="summary-number">❌</div><div class="summary-label">Analysis Failed</div></div>';
                }
                return;
            }

            const jsonDuplicates = duplicatesAnalysis.jsonDuplicates || { duplicateCount: 0, totalDuplicateRecords: 0 };
            const bqDuplicates = duplicatesAnalysis.bqDuplicates || { duplicateCount: 0, totalDuplicateRecords: 0 };
            const crossSystem = duplicatesAnalysis.crossSystemAnalysis || {};
            const duplicatesSummaryData = duplicatesAnalysis.summary || {};

            const duplicatesSummary = document.getElementById('duplicates-summary');
            if (duplicatesSummary) {
                duplicatesSummary.innerHTML = `
                    <div class="summary-card ${jsonDuplicates.duplicateCount > 0 ? 'warning' : 'pass'}">
                        <div class="summary-number">${jsonDuplicates.duplicateCount}</div>
                        <div class="summary-label">JSON Duplicate Keys</div>
                    </div>
                    <div class="summary-card ${bqDuplicates.duplicateCount > 0 ? 'warning' : 'pass'}">
                        <div class="summary-number">${bqDuplicates.duplicateCount}</div>
                        <div class="summary-label">BigQuery Duplicate Keys</div>
                    </div>
                    <div class="summary-card ${crossSystem.commonDuplicateKeys?.length > 0 ? 'missing' : 'pass'}">
                        <div class="summary-number">${crossSystem.commonDuplicateKeys?.length || 0}</div>
                        <div class="summary-label">Common Duplicates</div>
                    </div>
                    <div class="summary-card ${duplicatesSummaryData.bothSystemsClean ? 'matches' : 'warning'}">
                        <div class="summary-number">${duplicatesSummaryData.dataQualityScore || 'Unknown'}</div>
                        <div class="summary-label">Data Quality Score</div>
                    </div>
                    <div class="summary-card">
                        <div class="summary-number">${(jsonDuplicates.totalDuplicateRecords || 0) + (bqDuplicates.totalDuplicateRecords || 0)}</div>
                        <div class="summary-label">Total Duplicate Records</div>
                    </div>
                `;
            }

            const duplicatesDetails = document.getElementById('duplicates-details');
            if (duplicatesDetails) {
                if (duplicatesSummaryData.bothSystemsClean) {
                    duplicatesDetails.innerHTML = `
                        <div style="text-align: center; padding: 40px; background: #d4edda; border-radius: 8px; color: #155724;">
                            <h3 style="margin-bottom: 15px;">✅ Excellent Data Quality in Both Systems!</h3>
                            <p style="margin-bottom: 10px;">Both JSON source and BigQuery target have clean, unique primary key values.</p>
                            <p style="font-style: italic;">This is ideal for data processing and ensures accurate comparisons across systems.</p>
                        </div>
                    `;
                    return;
                }

                let detailHTML = `
                    <div style="background: #f0f8ff; padding: 20px; border-radius: 8px; margin-bottom: 25px; border-left: 4px solid #3498db;">
                        <h4 style="color: #2c3e50; margin-bottom: 15px;">🔍 Dual-System Duplicates Analysis</h4>
                        <div style="display: grid; grid-template-columns: 1fr 1fr; gap: 25px;">
                            <div>
                                <h5 style="color: #3498db; margin-bottom: 12px;">📄 JSON Source System</h5>
                                <p><strong>Duplicate Keys:</strong> ${jsonDuplicates.duplicateCount}</p>
                                <p><strong>Affected Records:</strong> ${jsonDuplicates.totalDuplicateRecords}</p>
                                <p><strong>Status:</strong> <span style="color: ${jsonDuplicates.duplicateCount === 0 ? '#27ae60' : '#e74c3c'};">${jsonDuplicates.duplicateCount === 0 ? '✅ Clean' : '⚠️ Has Duplicates'}</span></p>
                            </div>
                            <div>
                                <h5 style="color: #2980b9; margin-bottom: 12px;">🗄️ BigQuery Target System</h5>
                                <p><strong>Duplicate Keys:</strong> ${bqDuplicates.duplicateCount}</p>
                                <p><strong>Affected Records:</strong> ${bqDuplicates.totalDuplicateRecords}</p>
                                <p><strong>Status:</strong> <span style="color: ${bqDuplicates.duplicateCount === 0 ? '#27ae60' : '#e74c3c'};">${bqDuplicates.duplicateCount === 0 ? '✅ Clean' : '⚠️ Has Duplicates'}</span></p>
                            </div>
                        </div>
                    </div>
                `;

                if (crossSystem.commonDuplicateKeys && crossSystem.commonDuplicateKeys.length > 0) {
                    detailHTML += `
                        <div style="background: #fff3cd; padding: 20px; border-radius: 8px; margin-bottom: 20px; border-left: 4px solid #ffc107;">
                            <h5 style="color: #856404; margin-bottom: 15px;">🚨 Critical: Duplicates Found in BOTH Systems</h5>
                            <p style="margin-bottom: 15px;"><strong>Impact:</strong> ${crossSystem.commonDuplicateKeys.length} duplicate key(s) exist in both systems.</p>
                            <div style="background: white; padding: 15px; border-radius: 6px;">
                                <h6 style="margin-bottom: 10px;">Common Duplicate Keys:</h6>
                                <div style="font-family: monospace; font-size: 0.9rem;">
                                    ${crossSystem.commonDuplicateKeys.slice(0, 10).map(key =>
                                        `<span style="background: #f8d7da; color: #721c24; padding: 3px 8px; margin: 2px; border-radius: 4px; display: inline-block;">${key}</span>`
                                    ).join(' ')}
                                </div>
                            </div>
                        </div>
                    `;
                }

                duplicatesDetails.innerHTML = detailHTML;
            }
        }

        // Excel Export for JSON Results
        function exportResultsToExcel() {
            if (!globalComparisonResults) {
                alert('No comparison results available for export. Please run a comparison first.');
                return;
            }

            try {
                console.log('Starting Excel export...');

                const wb = XLSX.utils.book_new();

                // Sheet 1: Executive Summary
                const summaryData = [
                    ['ETL Data Validation Report', '', '', '', ''],
                    ['Generated:', new Date().toLocaleString(), '', '', ''],
                    ['Primary Key Used:', globalComparisonResults.primaryKeyUsed || 'N/A', '', '', ''],
                    ['Analysis Type:', globalComparisonResults.analysisType || 'N/A', '', '', ''],
                    ['', '', '', '', ''],
                    ['EXECUTIVE SUMMARY', '', '', '', ''],
                    ['Metric', 'Value', 'Status', 'Impact', 'Notes'],
                    ['Pipeline Success Rate', (globalComparisonResults.summary?.pipelineSuccessRate || '0') + '%',
                     parseFloat(globalComparisonResults.summary?.pipelineSuccessRate || 0) >= 90 ? 'Excellent' :
                     parseFloat(globalComparisonResults.summary?.pipelineSuccessRate || 0) >= 70 ? 'Good' : 'Needs Attention', 'Business Critical', ''],
                    ['Total Source Records', globalComparisonResults.summary?.totalRecordsInFile || 0, 'Info', 'Volume', ''],
                    ['Records Reached Target', globalComparisonResults.summary?.recordsReachedTarget || 0, 'Info', 'Success', ''],
                    ['Failed to Reach Target', globalComparisonResults.summary?.recordsFailedToReachTarget || 0,
                     (globalComparisonResults.summary?.recordsFailedToReachTarget || 0) === 0 ? 'Perfect' : 'Review Required', 'Data Quality', ''],
                    ['Schema Compatibility', globalComparisonResults.summary?.schemaCompatibility || 'N/A', 'Info', 'Integration', ''],
                    ['Field Quality Issues', globalComparisonResults.summary?.totalFieldIssues || 0,
                     (globalComparisonResults.summary?.totalFieldIssues || 0) === 0 ? 'Perfect' : 'Review Required', 'Data Integrity', ''],
                    ['JSON Duplicate Records', globalComparisonResults.duplicatesAnalysis?.jsonDuplicates?.duplicateCount || 0,
                     (globalComparisonResults.duplicatesAnalysis?.jsonDuplicates?.duplicateCount || 0) === 0 ? 'Clean' : 'Review Required', 'Source Quality', ''],
                    ['BigQuery Duplicate Records', globalComparisonResults.duplicatesAnalysis?.bqDuplicates?.duplicateCount || 0,
                     (globalComparisonResults.duplicatesAnalysis?.bqDuplicates?.duplicateCount || 0) === 0 ? 'Clean' : 'Review Required', 'Target Quality', '']
                ];

                const summarySheet = XLSX.utils.aoa_to_sheet(summaryData);
                XLSX.utils.book_append_sheet(wb, summarySheet, 'Executive Summary');

                const timestamp = new Date().toISOString().replace(/[:.]/g, '-').split('T');
                const filename = `ETL_Validation_Report_${timestamp[0]}_${timestamp[1].split('.')[0]}.xlsx`;
                XLSX.writeFile(wb, filename);

                console.log(`Excel report exported: ${filename}`);

                const exportButton = document.getElementById('exportToExcel');
                const originalText = exportButton.innerHTML;
                exportButton.innerHTML = '✅ Exported Successfully!';
                exportButton.style.background = '#27ae60';

                setTimeout(() => {
                    exportButton.innerHTML = originalText;
                    exportButton.style.background = '';
                }, 3000);

            } catch (error) {
                console.error('Excel export failed:', error);
                alert('Excel export failed: ' + error.message);
            }
        }

        // ===========================================
        // SANITY TEST FUNCTIONALITY (EXISTING)
        // ===========================================

        function createMetrics(data) {
            const metricsContainer = document.getElementById('metricsContainer');
            if (!metricsContainer) return;

            metricsContainer.innerHTML = '';

            const rowCountItem = data.find(item => item.ValidationType === 'Row Count');
            const totalRecords = rowCountItem ? rowCountItem.Count : 0;
            const totalChecks = data.length;
            const passedChecks = data.filter(item => item.Status === 'Pass').length;
            const failedChecks = totalChecks - passedChecks;
            const passRate = totalChecks > 0 ? ((passedChecks / totalChecks) * 100).toFixed(1) : '0.0';

            const metrics = [
                { label: 'Total Records', value: totalRecords.toLocaleString(), type: totalRecords > 0 ? 'pass' : 'fail' },
                { label: 'Total Tests', value: totalChecks, type: 'neutral' },
                { label: 'Passed Tests', value: passedChecks, type: 'pass' },
                { label: 'Failed Tests', value: failedChecks, type: failedChecks === 0 ? 'pass' : 'fail' },
                { label: 'Sanity Score', value: passRate + '%', type: failedChecks === 0 ? 'pass' : (failedChecks <= 2 ? 'warning' : 'fail') }
            ];

            metrics.forEach(metric => {
                const card = document.createElement('div');
                card.className = `metric-card ${metric.type}`;
                card.innerHTML = `
                    <div class="metric-number ${metric.type}">${metric.value}</div>
                    <div class="metric-label">${metric.label}</div>
                `;
                metricsContainer.appendChild(card);
            });
        }

        function createCharts(data) {
            const statusCtx = document.getElementById('statusChart');
            const typeCtx = document.getElementById('typeChart');

            if (statusCtx && statusCtx.chart) statusCtx.chart.destroy();
            if (typeCtx && typeCtx.chart) typeCtx.chart.destroy();

            if (statusCtx) {
                const statusCounts = data.reduce((acc, item) => {
                    acc[item.Status] = (acc[item.Status] || 0) + 1;
                    return acc;
                }, {});

                statusCtx.chart = new Chart(statusCtx, {
                    type: 'doughnut',
                    data: {
                        labels: Object.keys(statusCounts),
                        datasets: [{
                            data: Object.values(statusCounts),
                            backgroundColor: ['#27ae60', '#e74c3c'],
                            borderWidth: 0
                        }]
                    },
                    options: {
                        responsive: true,
                        plugins: {
                            legend: {
                                position: 'bottom'
                            }
                        }
                    }
                });
            }

            if (typeCtx) {
                const failedValidations = data.filter(item => item.Status === 'Fail' && item.Count > 0);
                const typeCounts = failedValidations.reduce((acc, item) => {
                    acc[item.ValidationType] = (acc[item.ValidationType] || 0) + item.Count;
                    return acc;
                }, {});

                const typeLabels = Object.keys(typeCounts);
                const typeData = Object.values(typeCounts);

                if (typeLabels.length > 0) {
                    typeCtx.chart = new Chart(typeCtx, {
                        type: 'bar',
                        data: {
                            labels: typeLabels,
                            datasets: [{
                                label: 'Number of Issues',
                                data: typeData,
                                backgroundColor: ['#e74c3c', '#f39c12', '#9b59b6', '#34495e'],
                                borderRadius: 5
                            }]
                        },
                        options: {
                            responsive: true,
                            plugins: {
                                legend: {
                                    display: false
                                }
                            },
                            scales: {
                                y: {
                                    beginAtZero: true
                                }
                            }
                        }
                    });
                } else {
                    typeCtx.chart = new Chart(typeCtx, {
                        type: 'bar',
                        data: {
                            labels: ['All Sanity Tests Passed!'],
                            datasets: [{
                                label: 'Perfect Data Quality',
                                data: [1],
                                backgroundColor: ['#27ae60'],
                                borderRadius: 5
                            }]
                        },
                        options: {
                            responsive: true,
                            plugins: {
                                legend: {
                                    display: false
                                }
                            },
                            scales: {
                                y: {
                                    display: false
                                }
                            }
                        }
                    });
                }
            }
        }

        function populateTable(data) {
            const tbody = document.querySelector('#resultsTable tbody');
            if (!tbody) return;

            tbody.innerHTML = '';

            data.forEach(row => {
                const tr = document.createElement('tr');
                let countDisplay = row.Count.toLocaleString();

                if (row.ValidationType === 'Row Count') {
                    countDisplay = `${countDisplay} records`;
                }

                tr.innerHTML = `
                    <td>${row.SNo}</td>
                    <td><strong>${row.ValidationType}</strong></td>
                    <td>${row.Column}</td>
                    <td>${countDisplay}</td>
                    <td><span class="status-badge status-${row.Status.toLowerCase()}">${row.Status}</span></td>
                `;
                tbody.appendChild(tr);
            });
        }

        function parseColumns(input) {
            return input.split(',').map(col => col.trim()).filter(col => col.length > 0);
        }

        // Sanity Test Form Handler
        document.getElementById('validationForm').addEventListener('submit', async function(e) {
            e.preventDefault();
            clearErrorMessages();

            const tableName = document.getElementById('tableName').value.trim();
            const nullColumns = parseColumns(document.getElementById('nullColumns').value);
            const duplicateColumns = parseColumns(document.getElementById('duplicateColumns').value);
            const specialCharColumns = parseColumns(document.getElementById('specialCharColumns').value);
            const compositeKeyColumns = parseColumns(document.getElementById('compositeKeyColumns').value);

            if (!tableName) {
                displayErrorMessage({
                    type: 'MISSING_TABLE_NAME',
                    title: 'Missing Table Name',
                    message: 'Please enter a BigQuery table name to run sanity test.',
                    suggestions: [
                        'Enter a valid BigQuery table name',
                        'Use format: project.dataset.table'
                    ]
                });
                return;
            }

            document.getElementById('loadingSection').style.display = 'block';
            document.getElementById('dashboardSection').style.display = 'none';
            document.getElementById('runValidation').disabled = true;

            try {
                const response = await fetch('/api/validate', {
                    method: 'POST',
                    headers: {
                        'Content-Type': 'application/json',
                    },
                    body: JSON.stringify({
                        tableName: tableName,
                        nullCheckColumns: nullColumns,
                        duplicateKeyColumns: duplicateColumns,
                        specialCharCheckColumns: specialCharColumns,
                        compositeKeyColumns: compositeKeyColumns
                    })
                });

                const result = await response.json();

                document.getElementById('loadingSection').style.display = 'none';
                document.getElementById('runValidation').disabled = false;

                if (result.success) {
                    document.getElementById('dashboardSection').style.display = 'block';
                    createMetrics(result.data);
                    createCharts(result.data);
                    populateTable(result.data);
                } else {
                    displayErrorMessage(result.error);
                }

            } catch (error) {
                document.getElementById('loadingSection').style.display = 'none';
                document.getElementById('runValidation').disabled = false;

                displayErrorMessage({
                    type: 'NETWORK_ERROR',
                    title: 'Connection Error',
                    message: 'Unable to connect to the sanity test service.',
                    suggestions: [
                        'Check your internet connection',
                        'Try again in a few moments'
                    ]
                });
            }
        });
    </script>
</body>
</html><|MERGE_RESOLUTION|>--- conflicted
+++ resolved
@@ -611,26 +611,6 @@
             text-align: center;
         }
 
-<<<<<<< HEAD
-        .field-metric-label {
-            font-size: 0.7rem;
-            color: #6c757d;
-        }
-
-        .field-samples {
-            margin-top: 15px;
-            padding-top: 10px;
-            border-top: 1px solid #e9ecef;
-        }
-
-        .field-samples h5 {
-            font-size: 0.9rem;
-            margin-bottom: 10px;
-            color: #2c3e50;
-            display: flex;
-            align-items: center;
-            gap: 5px;
-=======
         .results-table {
             background: white;
             border-radius: 12px;
@@ -644,86 +624,26 @@
             padding: 20px;
             font-size: 1.2rem;
             font-weight: 600;
->>>>>>> d0303756
         }
 
         table {
             width: 100%;
             border-collapse: collapse;
-<<<<<<< HEAD
-            margin-top: 8px;
-            background: white;
-            border-radius: 6px;
-            overflow: hidden;
-            box-shadow: 0 2px 8px rgba(0,0,0,0.1);
-        }
-
-        .sample-comparison-table th,
-        .sample-comparison-table td {
-            padding: 8px 10px;
-            border: 1px solid #e9ecef;
-            text-align: left;
-            vertical-align: top;
-=======
         }
 
         th, td {
             padding: 15px;
             text-align: left;
             border-bottom: 1px solid #e9ecef;
->>>>>>> d0303756
         }
 
         th {
             background: #f8f9fa;
             font-weight: 600;
-<<<<<<< HEAD
-            font-size: 0.75rem;
-            text-transform: uppercase;
-            letter-spacing: 0.5px;
-            color: #495057;
-        }
-
-        .sample-comparison-table .match-row {
-            background: rgba(40, 167, 69, 0.1);
-        }
-
-        .sample-comparison-table .differ-row {
-            background: rgba(220, 53, 69, 0.1);
-        }
-
-        .sample-comparison-table .match-row:hover {
-            background: rgba(40, 167, 69, 0.2);
-        }
-
-        .sample-comparison-table .differ-row:hover {
-            background: rgba(220, 53, 69, 0.2);
-        }
-
-        .duplicate-card {
-            background: white;
-            border-radius: 8px;
-            padding: 15px;
-            margin-bottom: 15px;
-            box-shadow: 0 2px 8px rgba(0,0,0,0.1);
-            border-left: 4px solid #f39c12;
-        }
-
-        .duplicate-header {
-            display: flex;
-            justify-content: space-between;
-            align-items: center;
-            margin-bottom: 10px;
-        }
-
-        .duplicate-key {
-            font-family: monospace;
-=======
             color: #2c3e50;
         }
 
         tr:hover {
->>>>>>> d0303756
             background: #f8f9fa;
         }
 
@@ -3934,84 +3854,7 @@
     const matches = field.allComparisons.filter(r => r.comparison_result === 'MATCH').slice(0, 5);
     const differs = field.allComparisons.filter(r => r.comparison_result === 'DIFFER').slice(0, 5);
 
-<<<<<<< HEAD
-                    detailHTML += `
-                        <div class="field-comparison-card ${cardClass}">
-                            <div class="field-header">
-                                <div class="field-name">📋 ${field.fieldName}</div>
-                                <div class="field-status ${statusClass}">${statusText}</div>
-                            </div>
-                            <div class="field-metrics">
-                                <div class="field-metric">
-                                    <div class="field-metric-number">${field.totalRecords || 0}</div>
-                                    <div class="field-metric-label">Records</div>
-                                </div>
-                                <div class="field-metric">
-                                    <div class="field-metric-number" style="color: #27ae60;">${field.perfectMatches || 0}</div>
-                                    <div class="field-metric-label">Matches</div>
-                                </div>
-                                <div class="field-metric">
-                                    <div class="field-metric-number" style="color: #e74c3c;">${field.differences || 0}</div>
-                                    <div class="field-metric-label">Differences</div>
-                                </div>
-                                <div class="field-metric">
-                                    <div class="field-metric-number">${field.matchRate || '0.0'}%</div>
-                                    <div class="field-metric-label">Quality Rate</div>
-                                </div>
-                            </div>
-                            
-                            <!-- FIXED: SAMPLE DATA COMPARISON SECTION -->
-                            ${(field.allComparisons && field.allComparisons.length > 0) ? `
-                            <div class="field-samples">
-                                <h5>📊 Sample Data Comparison</h5>
-                                <table class="sample-comparison-table">
-                                    <thead>
-                                        <tr>
-                                            <th>Record Key</th>
-                                            <th>JSON Value</th>
-                                            <th>BigQuery Value</th>
-                                            <th>Status</th>
-                                        </tr>
-                                    </thead>
-                                    <tbody>
-                                        ${field.allComparisons.slice(0, 5).map(comparison => `
-                                            <tr class="${comparison.comparison_result === 'MATCH' ? 'match-row' : 'differ-row'}">
-                                                <td style="font-family: monospace; font-size: 0.8rem;">${comparison.record_key || 'N/A'}</td>
-                                                <td style="font-family: monospace; font-size: 0.8rem; max-width: 150px; overflow: hidden; text-overflow: ellipsis;">${comparison.json_value || 'NULL'}</td>
-                                                <td style="font-family: monospace; font-size: 0.8rem; max-width: 150px; overflow: hidden; text-overflow: ellipsis;">${comparison.bq_value || 'NULL'}</td>
-                                                <td>
-                                                    <span style="color: ${comparison.comparison_result === 'MATCH' ? '#27ae60' : '#e74c3c'}; font-weight: 600; font-size: 0.75rem;">
-                                                        ${comparison.comparison_result === 'MATCH' ? '✅ MATCH' : '❌ DIFFER'}
-                                                    </span>
-                                                </td>
-                                            </tr>
-                                        `).join('')}
-                                    </tbody>
-                                </table>
-                            </div>
-                            ` : ''}
-                            
-                            <!-- SHOW SAMPLE DIFFERENCES IF ANY -->
-                            ${(field.sampleDifferences && field.sampleDifferences.length > 0) ? `
-                            <div class="field-samples" style="margin-top: 10px;">
-                                <h5 style="color: #e74c3c;">⚠️ Sample Differences Found</h5>
-                                <div style="background: #fff3cd; padding: 10px; border-radius: 4px; margin-top: 5px;">
-                                    ${field.sampleDifferences.slice(0, 3).map(diff => `
-                                        <div style="margin-bottom: 8px; padding: 5px; background: white; border-radius: 3px; font-size: 0.8rem;">
-                                            <strong>Key:</strong> ${diff.record_key || 'N/A'}<br>
-                                            <strong>JSON:</strong> <code>${diff.json_value || 'NULL'}</code><br>
-                                            <strong>BigQuery:</strong> <code>${diff.bq_value || 'NULL'}</code>
-                                        </div>
-                                    `).join('')}
-                                </div>
-                            </div>
-                            ` : ''}
-                        </div>
-                    `;
-                });
-=======
     let sampleHTML = `<div style="margin-top: 15px;">`;
->>>>>>> d0303756
 
     // Always show Sample Data Comparison Table
     if (matches.length > 0 || differs.length > 0) {
